use hashbrown::HashMap;
use itertools::Itertools;
use sp1_core_executor::{
    events::{ByteLookupEvent, ByteRecord, CpuEvent, LookupId, MemoryRecordEnum},
    syscalls::SyscallCode,
    ByteOpcode::{self, U16Range},
    CoreShape, ExecutionRecord, Opcode, Program,
    Register::X0,
};
use sp1_primitives::consts::WORD_SIZE;
use sp1_stark::{air::MachineAir, Word};
use std::{array, borrow::BorrowMut};

use p3_field::{PrimeField, PrimeField32};
use p3_matrix::dense::RowMajorMatrix;
use p3_maybe_rayon::prelude::{
    IntoParallelRefMutIterator, ParallelBridge, ParallelIterator, ParallelSlice,
};
use tracing::instrument;

use super::{
    columns::{CPU_COL_MAP, NUM_CPU_COLS},
    CpuChip,
};
use crate::{cpu::columns::CpuCols, memory::MemoryCols};

impl<F: PrimeField32> MachineAir<F> for CpuChip {
    type Record = ExecutionRecord;

    type Program = Program;

    fn name(&self) -> String {
        "CPU".to_string()
    }

    fn generate_trace(
        &self,
        input: &ExecutionRecord,
        _: &mut ExecutionRecord,
    ) -> RowMajorMatrix<F> {
        let mut values = vec![F::zero(); input.cpu_events.len() * NUM_CPU_COLS];

        let chunk_size = std::cmp::max(input.cpu_events.len() / num_cpus::get(), 1);
        values.chunks_mut(chunk_size * NUM_CPU_COLS).enumerate().par_bridge().for_each(
            |(i, rows)| {
                rows.chunks_mut(NUM_CPU_COLS).enumerate().for_each(|(j, row)| {
                    let idx = i * chunk_size + j;
                    let cols: &mut CpuCols<F> = row.borrow_mut();
                    let mut byte_lookup_events = Vec::new();
                    self.event_to_row(
                        &input.cpu_events[idx],
                        &input.nonce_lookup,
                        cols,
                        &mut byte_lookup_events,
                    );
                });
            },
        );

        // Convert the trace to a row major matrix.
        let mut trace = RowMajorMatrix::new(values, NUM_CPU_COLS);

        // Pad the trace to a power of two.
        Self::pad_to_power_of_two::<F>(self, &input.shape, &mut trace.values);

        trace
    }

    #[instrument(name = "generate cpu dependencies", level = "debug", skip_all)]
    fn generate_dependencies(&self, input: &ExecutionRecord, output: &mut ExecutionRecord) {
        // Generate the trace rows for each event.
        let chunk_size = std::cmp::max(input.cpu_events.len() / num_cpus::get(), 1);

        let blu_events: Vec<_> = input
            .cpu_events
            .par_chunks(chunk_size)
            .map(|ops: &[CpuEvent]| {
                // The blu map stores shard -> map(byte lookup event -> multiplicity).
                let mut blu: HashMap<u32, HashMap<ByteLookupEvent, usize>> = HashMap::new();
                ops.iter().for_each(|op| {
                    let mut row = [F::zero(); NUM_CPU_COLS];
                    let cols: &mut CpuCols<F> = row.as_mut_slice().borrow_mut();
                    self.event_to_row::<F>(op, &HashMap::new(), cols, &mut blu);
                });
                blu
            })
            .collect::<Vec<_>>();

        output.add_sharded_byte_lookup_events(blu_events.iter().collect_vec());
    }

    fn included(&self, input: &Self::Record) -> bool {
        !input.cpu_events.is_empty()
    }
}

impl CpuChip {
    /// Create a row from an event.
    fn event_to_row<F: PrimeField32>(
        &self,
        event: &CpuEvent,
        nonce_lookup: &HashMap<LookupId, u32>,
        cols: &mut CpuCols<F>,
        blu_events: &mut impl ByteRecord,
    ) {
        // Populate shard and clk columns.
        self.populate_shard_clk(cols, event, blu_events);

        // Populate the nonce.
        cols.nonce = F::from_canonical_u32(
            nonce_lookup.get(&event.alu_lookup_id).copied().unwrap_or_default(),
        );

        // Populate basic fields.
        cols.pc = F::from_canonical_u32(event.pc);
        cols.next_pc = F::from_canonical_u32(event.next_pc);
        cols.instruction.populate(event.instruction);
        cols.selectors.populate(event.instruction);
        *cols.op_a_access.value_mut() = event.a.into();
        *cols.op_b_access.value_mut() = event.b.into();
        *cols.op_c_access.value_mut() = event.c.into();

        // Populate memory accesses for a, b, and c.
        if let Some(record) = event.a_record {
            cols.op_a_access.populate(record, blu_events);
        }
        if let Some(MemoryRecordEnum::Read(record)) = event.b_record {
            cols.op_b_access.populate(record, blu_events);
        }
        if let Some(MemoryRecordEnum::Read(record)) = event.c_record {
            cols.op_c_access.populate(record, blu_events);
        }

        // Populate range checks for a.
        let a_bytes = cols
            .op_a_access
            .access
            .value
            .0
            .iter()
            .map(|x| x.as_canonical_u32())
            .collect::<Vec<_>>();
        blu_events.add_byte_lookup_event(ByteLookupEvent {
            shard: event.shard,
            opcode: ByteOpcode::U8Range,
            a1: 0,
            a2: 0,
            b: a_bytes[0] as u8,
            c: a_bytes[1] as u8,
        });
        blu_events.add_byte_lookup_event(ByteLookupEvent {
            shard: event.shard,
            opcode: ByteOpcode::U8Range,
            a1: 0,
            a2: 0,
            b: a_bytes[2] as u8,
            c: a_bytes[3] as u8,
        });

        // Populate memory accesses for reading from memory.
        assert_eq!(event.memory_record.is_some(), event.memory.is_some());
        let memory_columns = cols.opcode_specific_columns.memory_mut();
        if let Some(record) = event.memory_record {
            memory_columns.memory_access.populate(record, blu_events)
        }

        // Populate memory, branch, jump, and auipc specific fields.
        self.populate_memory(cols, event, blu_events, nonce_lookup);
        self.populate_branch(cols, event, nonce_lookup);
        self.populate_jump(cols, event, nonce_lookup);
        self.populate_auipc(cols, event, nonce_lookup);
        let is_halt = self.populate_ecall(cols, event, nonce_lookup);

        cols.is_sequential_instr = F::from_bool(
            !event.instruction.is_branch_instruction()
                && !event.instruction.is_jump_instruction()
                && !is_halt,
        );

        // Assert that the instruction is not a no-op.
        cols.is_real = F::one();
    }

    /// Populates the shard and clk related rows.
    fn populate_shard_clk<F: PrimeField>(
        &self,
        cols: &mut CpuCols<F>,
        event: &CpuEvent,
        blu_events: &mut impl ByteRecord,
    ) {
        cols.shard = F::from_canonical_u32(event.shard);
        cols.clk = F::from_canonical_u32(event.clk);

        let clk_16bit_limb = (event.clk & 0xffff) as u16;
        let clk_8bit_limb = ((event.clk >> 16) & 0xff) as u8;
        cols.clk_16bit_limb = F::from_canonical_u16(clk_16bit_limb);
        cols.clk_8bit_limb = F::from_canonical_u8(clk_8bit_limb);

        blu_events.add_byte_lookup_event(ByteLookupEvent::new(
            event.shard,
            U16Range,
            event.shard as u16,
            0,
            0,
            0,
        ));
        blu_events.add_byte_lookup_event(ByteLookupEvent::new(
            event.shard,
            U16Range,
            clk_16bit_limb,
            0,
            0,
            0,
        ));
        blu_events.add_byte_lookup_event(ByteLookupEvent::new(
            event.shard,
            ByteOpcode::U8Range,
            0,
            0,
            0,
            clk_8bit_limb as u8,
        ));
    }

    /// Populates columns related to memory.
    fn populate_memory<F: PrimeField>(
        &self,
        cols: &mut CpuCols<F>,
        event: &CpuEvent,
        blu_events: &mut impl ByteRecord,
        nonce_lookup: &HashMap<LookupId, u32>,
    ) {
        if !matches!(
            event.instruction.opcode,
            Opcode::LB
                | Opcode::LH
                | Opcode::LW
                | Opcode::LBU
                | Opcode::LHU
                | Opcode::SB
                | Opcode::SH
                | Opcode::SW
        ) {
            return;
        }

        // Populate addr_word and addr_aligned columns.
        let memory_columns = cols.opcode_specific_columns.memory_mut();
        let memory_addr = event.b.wrapping_add(event.c);
        let aligned_addr = memory_addr - memory_addr % WORD_SIZE as u32;
        memory_columns.addr_word = memory_addr.into();
        memory_columns.addr_word_range_checker.populate(memory_addr);
        memory_columns.addr_aligned = F::from_canonical_u32(aligned_addr);

        // Populate the aa_least_sig_byte_decomp columns.
        assert!(aligned_addr % 4 == 0);
        let aligned_addr_ls_byte = (aligned_addr & 0x000000FF) as u8;
        let bits: [bool; 8] = array::from_fn(|i| aligned_addr_ls_byte & (1 << i) != 0);
        memory_columns.aa_least_sig_byte_decomp = array::from_fn(|i| F::from_bool(bits[i + 2]));
<<<<<<< HEAD
=======

        // Add event to ALU check to check that addr == b + c
        let add_event = AluEvent {
            lookup_id: event.memory_add_lookup_id,
            shard: event.shard,
            clk: event.clk,
            opcode: Opcode::ADD,
            a: memory_addr,
            b: event.b,
            c: event.c,
            sub_lookups: create_alu_lookups(),
        };
        new_alu_events
            .entry(Opcode::ADD)
            .and_modify(|op_new_events| op_new_events.push(add_event))
            .or_insert(vec![add_event]);
>>>>>>> 6484b1e8
        memory_columns.addr_word_nonce = F::from_canonical_u32(
            nonce_lookup.get(&event.memory_add_lookup_id).copied().unwrap_or_default(),
        );

        // Populate memory offsets.
        let addr_offset = (memory_addr % WORD_SIZE as u32) as u8;
        memory_columns.addr_offset = F::from_canonical_u8(addr_offset);
        memory_columns.offset_is_one = F::from_bool(addr_offset == 1);
        memory_columns.offset_is_two = F::from_bool(addr_offset == 2);
        memory_columns.offset_is_three = F::from_bool(addr_offset == 3);

        // If it is a load instruction, set the unsigned_mem_val column.
        let mem_value = event.memory_record.unwrap().value();
        if matches!(
            event.instruction.opcode,
            Opcode::LB | Opcode::LBU | Opcode::LH | Opcode::LHU | Opcode::LW
        ) {
            match event.instruction.opcode {
                Opcode::LB | Opcode::LBU => {
                    cols.unsigned_mem_val =
                        (mem_value.to_le_bytes()[addr_offset as usize] as u32).into();
                }
                Opcode::LH | Opcode::LHU => {
                    let value = match (addr_offset >> 1) % 2 {
                        0 => mem_value & 0x0000FFFF,
                        1 => (mem_value & 0xFFFF0000) >> 16,
                        _ => unreachable!(),
                    };
                    cols.unsigned_mem_val = value.into();
                }
                Opcode::LW => {
                    cols.unsigned_mem_val = mem_value.into();
                }
                _ => unreachable!(),
            }

            // For the signed load instructions, we need to check if the loaded value is negative.
            if matches!(event.instruction.opcode, Opcode::LB | Opcode::LH) {
                let most_sig_mem_value_byte = if matches!(event.instruction.opcode, Opcode::LB) {
                    cols.unsigned_mem_val.to_u32().to_le_bytes()[0]
                } else {
                    cols.unsigned_mem_val.to_u32().to_le_bytes()[1]
                };

                for i in (0..8).rev() {
                    memory_columns.most_sig_byte_decomp[i] =
                        F::from_canonical_u8(most_sig_mem_value_byte >> i & 0x01);
                }
                if memory_columns.most_sig_byte_decomp[7] == F::one() {
                    cols.mem_value_is_neg_not_x0 =
                        F::from_bool(event.instruction.op_a != (X0 as u32));
<<<<<<< HEAD
=======
                    let sub_event = AluEvent {
                        lookup_id: event.memory_sub_lookup_id,
                        shard: event.shard,
                        clk: event.clk,
                        opcode: Opcode::SUB,
                        a: event.a,
                        b: cols.unsigned_mem_val.to_u32(),
                        c: sign_value,
                        sub_lookups: create_alu_lookups(),
                    };
>>>>>>> 6484b1e8
                    cols.unsigned_mem_val_nonce = F::from_canonical_u32(
                        nonce_lookup.get(&event.memory_sub_lookup_id).copied().unwrap_or_default(),
                    );
                }
            }

            // Set the `mem_value_is_pos_not_x0` composite flag.
            cols.mem_value_is_pos_not_x0 = F::from_bool(
                ((matches!(event.instruction.opcode, Opcode::LB | Opcode::LH)
                    && (memory_columns.most_sig_byte_decomp[7] == F::zero()))
                    || matches!(event.instruction.opcode, Opcode::LBU | Opcode::LHU | Opcode::LW))
                    && event.instruction.op_a != (X0 as u32),
            );
        }

        // Add event to byte lookup for byte range checking each byte in the memory addr
        let addr_bytes = memory_addr.to_le_bytes();
        for byte_pair in addr_bytes.chunks_exact(2) {
            blu_events.add_byte_lookup_event(ByteLookupEvent {
                shard: event.shard,
                opcode: ByteOpcode::U8Range,
                a1: 0,
                a2: 0,
                b: byte_pair[0],
                c: byte_pair[1],
            });
        }
    }

    /// Populates columns related to branching.
    fn populate_branch<F: PrimeField>(
        &self,
        cols: &mut CpuCols<F>,
        event: &CpuEvent,
        nonce_lookup: &HashMap<LookupId, u32>,
    ) {
        if event.instruction.is_branch_instruction() {
            let branch_columns = cols.opcode_specific_columns.branch_mut();

            let a_eq_b = event.a == event.b;

            let use_signed_comparison =
                matches!(event.instruction.opcode, Opcode::BLT | Opcode::BGE);

            let a_lt_b = if use_signed_comparison {
                (event.a as i32) < (event.b as i32)
            } else {
                event.a < event.b
            };
            let a_gt_b = if use_signed_comparison {
                (event.a as i32) > (event.b as i32)
            } else {
                event.a > event.b
            };

<<<<<<< HEAD
=======
            let alu_op_code = if use_signed_comparison { Opcode::SLT } else { Opcode::SLTU };

            // Add the ALU events for the comparisons
            let lt_comp_event = AluEvent {
                lookup_id: event.branch_lt_lookup_id,
                shard: event.shard,
                clk: event.clk,
                opcode: alu_op_code,
                a: a_lt_b as u32,
                b: event.a,
                c: event.b,
                sub_lookups: create_alu_lookups(),
            };
>>>>>>> 6484b1e8
            branch_columns.a_lt_b_nonce = F::from_canonical_u32(
                nonce_lookup.get(&event.branch_lt_lookup_id).copied().unwrap_or_default(),
            );

<<<<<<< HEAD
=======
            alu_events
                .entry(alu_op_code)
                .and_modify(|op_new_events| op_new_events.push(lt_comp_event))
                .or_insert(vec![lt_comp_event]);

            let gt_comp_event = AluEvent {
                lookup_id: event.branch_gt_lookup_id,
                shard: event.shard,
                clk: event.clk,
                opcode: alu_op_code,
                a: a_gt_b as u32,
                b: event.b,
                c: event.a,
                sub_lookups: create_alu_lookups(),
            };
>>>>>>> 6484b1e8
            branch_columns.a_gt_b_nonce = F::from_canonical_u32(
                nonce_lookup.get(&event.branch_gt_lookup_id).copied().unwrap_or_default(),
            );

            branch_columns.a_eq_b = F::from_bool(a_eq_b);
            branch_columns.a_lt_b = F::from_bool(a_lt_b);
            branch_columns.a_gt_b = F::from_bool(a_gt_b);

            let branching = match event.instruction.opcode {
                Opcode::BEQ => a_eq_b,
                Opcode::BNE => !a_eq_b,
                Opcode::BLT | Opcode::BLTU => a_lt_b,
                Opcode::BGE | Opcode::BGEU => a_eq_b || a_gt_b,
                _ => unreachable!(),
            };

            let next_pc = event.pc.wrapping_add(event.c);
            branch_columns.pc = Word::from(event.pc);
            branch_columns.next_pc = Word::from(next_pc);
            branch_columns.pc_range_checker.populate(event.pc);
            branch_columns.next_pc_range_checker.populate(next_pc);

            if branching {
                cols.branching = F::one();
<<<<<<< HEAD
=======

                let add_event = AluEvent {
                    lookup_id: event.branch_add_lookup_id,
                    shard: event.shard,
                    clk: event.clk,
                    opcode: Opcode::ADD,
                    a: next_pc,
                    b: event.pc,
                    c: event.c,
                    sub_lookups: create_alu_lookups(),
                };
>>>>>>> 6484b1e8
                branch_columns.next_pc_nonce = F::from_canonical_u32(
                    nonce_lookup.get(&event.branch_add_lookup_id).copied().unwrap_or_default(),
                );
            } else {
                cols.not_branching = F::one();
            }
        }
    }

    /// Populate columns related to jumping.
    fn populate_jump<F: PrimeField>(
        &self,
        cols: &mut CpuCols<F>,
        event: &CpuEvent,
        nonce_lookup: &HashMap<LookupId, u32>,
    ) {
        if event.instruction.is_jump_instruction() {
            let jump_columns = cols.opcode_specific_columns.jump_mut();

            match event.instruction.opcode {
                Opcode::JAL => {
                    let next_pc = event.pc.wrapping_add(event.b);
                    jump_columns.op_a_range_checker.populate(event.a);
                    jump_columns.pc = Word::from(event.pc);
                    jump_columns.pc_range_checker.populate(event.pc);
                    jump_columns.next_pc = Word::from(next_pc);
                    jump_columns.next_pc_range_checker.populate(next_pc);
<<<<<<< HEAD
=======

                    let add_event = AluEvent {
                        lookup_id: event.jump_jal_lookup_id,
                        shard: event.shard,
                        clk: event.clk,
                        opcode: Opcode::ADD,
                        a: next_pc,
                        b: event.pc,
                        c: event.b,
                        sub_lookups: create_alu_lookups(),
                    };
>>>>>>> 6484b1e8
                    jump_columns.jal_nonce = F::from_canonical_u32(
                        nonce_lookup.get(&event.jump_jal_lookup_id).copied().unwrap_or_default(),
                    );
                }
                Opcode::JALR => {
                    let next_pc = event.b.wrapping_add(event.c);
                    jump_columns.op_a_range_checker.populate(event.a);
                    jump_columns.next_pc = Word::from(next_pc);
                    jump_columns.next_pc_range_checker.populate(next_pc);
<<<<<<< HEAD
=======

                    let add_event = AluEvent {
                        lookup_id: event.jump_jalr_lookup_id,
                        shard: event.shard,
                        clk: event.clk,
                        opcode: Opcode::ADD,
                        a: next_pc,
                        b: event.b,
                        c: event.c,
                        sub_lookups: create_alu_lookups(),
                    };
>>>>>>> 6484b1e8
                    jump_columns.jalr_nonce = F::from_canonical_u32(
                        nonce_lookup.get(&event.jump_jalr_lookup_id).copied().unwrap_or_default(),
                    );
                }
                _ => unreachable!(),
            }
        }
    }

    /// Populate columns related to AUIPC.
    fn populate_auipc<F: PrimeField>(
        &self,
        cols: &mut CpuCols<F>,
        event: &CpuEvent,
        nonce_lookup: &HashMap<LookupId, u32>,
    ) {
        if matches!(event.instruction.opcode, Opcode::AUIPC) {
            let auipc_columns = cols.opcode_specific_columns.auipc_mut();

            auipc_columns.pc = Word::from(event.pc);
            auipc_columns.pc_range_checker.populate(event.pc);
<<<<<<< HEAD
=======

            let add_event = AluEvent {
                lookup_id: event.auipc_lookup_id,
                shard: event.shard,
                clk: event.clk,
                opcode: Opcode::ADD,
                a: event.a,
                b: event.pc,
                c: event.b,
                sub_lookups: create_alu_lookups(),
            };
>>>>>>> 6484b1e8
            auipc_columns.auipc_nonce = F::from_canonical_u32(
                nonce_lookup.get(&event.auipc_lookup_id).copied().unwrap_or_default(),
            );
        }
    }

    /// Populate columns related to ECALL.
    fn populate_ecall<F: PrimeField>(
        &self,
        cols: &mut CpuCols<F>,
        event: &CpuEvent,
        nonce_lookup: &HashMap<LookupId, u32>,
    ) -> bool {
        let mut is_halt = false;

        if cols.selectors.is_ecall == F::one() {
            // The send_to_table column is the 1st entry of the op_a_access column prev_value field.
            // Look at `ecall_eval` in cpu/air/mod.rs for the corresponding constraint and
            // explanation.
            let ecall_cols = cols.opcode_specific_columns.ecall_mut();

            cols.ecall_mul_send_to_table = cols.selectors.is_ecall * cols.op_a_access.prev_value[1];

            let syscall_id = cols.op_a_access.prev_value[0];
            // let send_to_table = cols.op_a_access.prev_value[1];
            // let num_cycles = cols.op_a_access.prev_value[2];

            // Populate `is_enter_unconstrained`.
            ecall_cols.is_enter_unconstrained.populate_from_field_element(
                syscall_id - F::from_canonical_u32(SyscallCode::ENTER_UNCONSTRAINED.syscall_id()),
            );

            // Populate `is_hint_len`.
            ecall_cols.is_hint_len.populate_from_field_element(
                syscall_id - F::from_canonical_u32(SyscallCode::HINT_LEN.syscall_id()),
            );

            // Populate `is_halt`.
            ecall_cols.is_halt.populate_from_field_element(
                syscall_id - F::from_canonical_u32(SyscallCode::HALT.syscall_id()),
            );

            // Populate `is_commit`.
            ecall_cols.is_commit.populate_from_field_element(
                syscall_id - F::from_canonical_u32(SyscallCode::COMMIT.syscall_id()),
            );

            // Populate `is_commit_deferred_proofs`.
            ecall_cols.is_commit_deferred_proofs.populate_from_field_element(
                syscall_id
                    - F::from_canonical_u32(SyscallCode::COMMIT_DEFERRED_PROOFS.syscall_id()),
            );

            // If the syscall is `COMMIT` or `COMMIT_DEFERRED_PROOFS`, set the index bitmap and
            // digest word.
            if syscall_id == F::from_canonical_u32(SyscallCode::COMMIT.syscall_id())
                || syscall_id
                    == F::from_canonical_u32(SyscallCode::COMMIT_DEFERRED_PROOFS.syscall_id())
            {
                let digest_idx = cols.op_b_access.value().to_u32() as usize;
                ecall_cols.index_bitmap[digest_idx] = F::one();
            }

            // Write the syscall nonce.
            ecall_cols.syscall_nonce = F::from_canonical_u32(
                nonce_lookup.get(&event.syscall_lookup_id).copied().unwrap_or_default(),
            );

            is_halt = syscall_id == F::from_canonical_u32(SyscallCode::HALT.syscall_id());

            // For halt and commit deferred proofs syscalls, we need to baby bear range check one of
            // it's operands.
            if is_halt {
                ecall_cols.operand_to_check = event.b.into();
                ecall_cols.operand_range_check_cols.populate(event.b);
                cols.ecall_range_check_operand = F::one();
            }

            if syscall_id == F::from_canonical_u32(SyscallCode::COMMIT_DEFERRED_PROOFS.syscall_id())
            {
                ecall_cols.operand_to_check = event.c.into();
                ecall_cols.operand_range_check_cols.populate(event.c);
                cols.ecall_range_check_operand = F::one();
            }
        }

        is_halt
    }

    fn pad_to_power_of_two<F: PrimeField32>(&self, shape: &Option<CoreShape>, values: &mut Vec<F>) {
        let n_real_rows = values.len() / NUM_CPU_COLS;
        let padded_nb_rows = if let Some(shape) = shape {
            shape.shape[&MachineAir::<F>::name(self)]
        } else if n_real_rows < 16 {
            16
        } else {
            n_real_rows.next_power_of_two()
        };
        values.resize(padded_nb_rows * NUM_CPU_COLS, F::zero());

        // Interpret values as a slice of arrays of length `NUM_CPU_COLS`
        let rows = unsafe {
            core::slice::from_raw_parts_mut(
                values.as_mut_ptr() as *mut [F; NUM_CPU_COLS],
                values.len() / NUM_CPU_COLS,
            )
        };

        rows[n_real_rows..].par_iter_mut().for_each(|padded_row| {
            padded_row[CPU_COL_MAP.selectors.imm_b] = F::one();
            padded_row[CPU_COL_MAP.selectors.imm_c] = F::one();
        });
    }
}<|MERGE_RESOLUTION|>--- conflicted
+++ resolved
@@ -257,25 +257,6 @@
         let aligned_addr_ls_byte = (aligned_addr & 0x000000FF) as u8;
         let bits: [bool; 8] = array::from_fn(|i| aligned_addr_ls_byte & (1 << i) != 0);
         memory_columns.aa_least_sig_byte_decomp = array::from_fn(|i| F::from_bool(bits[i + 2]));
-<<<<<<< HEAD
-=======
-
-        // Add event to ALU check to check that addr == b + c
-        let add_event = AluEvent {
-            lookup_id: event.memory_add_lookup_id,
-            shard: event.shard,
-            clk: event.clk,
-            opcode: Opcode::ADD,
-            a: memory_addr,
-            b: event.b,
-            c: event.c,
-            sub_lookups: create_alu_lookups(),
-        };
-        new_alu_events
-            .entry(Opcode::ADD)
-            .and_modify(|op_new_events| op_new_events.push(add_event))
-            .or_insert(vec![add_event]);
->>>>>>> 6484b1e8
         memory_columns.addr_word_nonce = F::from_canonical_u32(
             nonce_lookup.get(&event.memory_add_lookup_id).copied().unwrap_or_default(),
         );
@@ -327,19 +308,6 @@
                 if memory_columns.most_sig_byte_decomp[7] == F::one() {
                     cols.mem_value_is_neg_not_x0 =
                         F::from_bool(event.instruction.op_a != (X0 as u32));
-<<<<<<< HEAD
-=======
-                    let sub_event = AluEvent {
-                        lookup_id: event.memory_sub_lookup_id,
-                        shard: event.shard,
-                        clk: event.clk,
-                        opcode: Opcode::SUB,
-                        a: event.a,
-                        b: cols.unsigned_mem_val.to_u32(),
-                        c: sign_value,
-                        sub_lookups: create_alu_lookups(),
-                    };
->>>>>>> 6484b1e8
                     cols.unsigned_mem_val_nonce = F::from_canonical_u32(
                         nonce_lookup.get(&event.memory_sub_lookup_id).copied().unwrap_or_default(),
                     );
@@ -395,44 +363,10 @@
                 event.a > event.b
             };
 
-<<<<<<< HEAD
-=======
-            let alu_op_code = if use_signed_comparison { Opcode::SLT } else { Opcode::SLTU };
-
-            // Add the ALU events for the comparisons
-            let lt_comp_event = AluEvent {
-                lookup_id: event.branch_lt_lookup_id,
-                shard: event.shard,
-                clk: event.clk,
-                opcode: alu_op_code,
-                a: a_lt_b as u32,
-                b: event.a,
-                c: event.b,
-                sub_lookups: create_alu_lookups(),
-            };
->>>>>>> 6484b1e8
             branch_columns.a_lt_b_nonce = F::from_canonical_u32(
                 nonce_lookup.get(&event.branch_lt_lookup_id).copied().unwrap_or_default(),
             );
 
-<<<<<<< HEAD
-=======
-            alu_events
-                .entry(alu_op_code)
-                .and_modify(|op_new_events| op_new_events.push(lt_comp_event))
-                .or_insert(vec![lt_comp_event]);
-
-            let gt_comp_event = AluEvent {
-                lookup_id: event.branch_gt_lookup_id,
-                shard: event.shard,
-                clk: event.clk,
-                opcode: alu_op_code,
-                a: a_gt_b as u32,
-                b: event.b,
-                c: event.a,
-                sub_lookups: create_alu_lookups(),
-            };
->>>>>>> 6484b1e8
             branch_columns.a_gt_b_nonce = F::from_canonical_u32(
                 nonce_lookup.get(&event.branch_gt_lookup_id).copied().unwrap_or_default(),
             );
@@ -457,20 +391,6 @@
 
             if branching {
                 cols.branching = F::one();
-<<<<<<< HEAD
-=======
-
-                let add_event = AluEvent {
-                    lookup_id: event.branch_add_lookup_id,
-                    shard: event.shard,
-                    clk: event.clk,
-                    opcode: Opcode::ADD,
-                    a: next_pc,
-                    b: event.pc,
-                    c: event.c,
-                    sub_lookups: create_alu_lookups(),
-                };
->>>>>>> 6484b1e8
                 branch_columns.next_pc_nonce = F::from_canonical_u32(
                     nonce_lookup.get(&event.branch_add_lookup_id).copied().unwrap_or_default(),
                 );
@@ -498,20 +418,6 @@
                     jump_columns.pc_range_checker.populate(event.pc);
                     jump_columns.next_pc = Word::from(next_pc);
                     jump_columns.next_pc_range_checker.populate(next_pc);
-<<<<<<< HEAD
-=======
-
-                    let add_event = AluEvent {
-                        lookup_id: event.jump_jal_lookup_id,
-                        shard: event.shard,
-                        clk: event.clk,
-                        opcode: Opcode::ADD,
-                        a: next_pc,
-                        b: event.pc,
-                        c: event.b,
-                        sub_lookups: create_alu_lookups(),
-                    };
->>>>>>> 6484b1e8
                     jump_columns.jal_nonce = F::from_canonical_u32(
                         nonce_lookup.get(&event.jump_jal_lookup_id).copied().unwrap_or_default(),
                     );
@@ -521,20 +427,6 @@
                     jump_columns.op_a_range_checker.populate(event.a);
                     jump_columns.next_pc = Word::from(next_pc);
                     jump_columns.next_pc_range_checker.populate(next_pc);
-<<<<<<< HEAD
-=======
-
-                    let add_event = AluEvent {
-                        lookup_id: event.jump_jalr_lookup_id,
-                        shard: event.shard,
-                        clk: event.clk,
-                        opcode: Opcode::ADD,
-                        a: next_pc,
-                        b: event.b,
-                        c: event.c,
-                        sub_lookups: create_alu_lookups(),
-                    };
->>>>>>> 6484b1e8
                     jump_columns.jalr_nonce = F::from_canonical_u32(
                         nonce_lookup.get(&event.jump_jalr_lookup_id).copied().unwrap_or_default(),
                     );
@@ -556,20 +448,6 @@
 
             auipc_columns.pc = Word::from(event.pc);
             auipc_columns.pc_range_checker.populate(event.pc);
-<<<<<<< HEAD
-=======
-
-            let add_event = AluEvent {
-                lookup_id: event.auipc_lookup_id,
-                shard: event.shard,
-                clk: event.clk,
-                opcode: Opcode::ADD,
-                a: event.a,
-                b: event.pc,
-                c: event.b,
-                sub_lookups: create_alu_lookups(),
-            };
->>>>>>> 6484b1e8
             auipc_columns.auipc_nonce = F::from_canonical_u32(
                 nonce_lookup.get(&event.auipc_lookup_id).copied().unwrap_or_default(),
             );
