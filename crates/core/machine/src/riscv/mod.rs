--- conflicted
+++ resolved
@@ -9,15 +9,12 @@
 };
 
 use crate::{
-<<<<<<< HEAD
     control_flow::{AUIPCChip, BranchChip, JumpChip},
+    global::GlobalChip,
     memory::{
         MemoryChipType, MemoryInstructionsChip, MemoryLocalChip, NUM_LOCAL_MEMORY_ENTRIES_PER_ROW,
     },
-=======
-    global::GlobalChip,
     memory::{MemoryChipType, MemoryLocalChip, NUM_LOCAL_MEMORY_ENTRIES_PER_ROW},
->>>>>>> 50919bec
     riscv::MemoryChipType::{Finalize, Initialize},
     syscall::{
         instructions::SyscallInstrsChip,
@@ -455,14 +452,11 @@
                     .into_iter()
                     .count(),
             ),
-<<<<<<< HEAD
             (RiscvAir::Memory(MemoryInstructionsChip::default()), record.memory_instr_events.len()),
             (RiscvAir::AUIPC(AUIPCChip::default()), record.auipc_events.len()),
             (RiscvAir::Branch(BranchChip::default()), record.branch_events.len()),
             (RiscvAir::Jump(JumpChip::default()), record.jump_events.len()),
-=======
             (RiscvAir::Global(GlobalChip), record.get_local_mem_events().count()),
->>>>>>> 50919bec
             (RiscvAir::SyscallCore(SyscallChip::core()), record.syscall_events.len()),
             (RiscvAir::SyscallInstrs(SyscallInstrsChip::default()), record.syscall_events.len()),
         ]
