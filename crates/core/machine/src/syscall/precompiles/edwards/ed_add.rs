use core::{
    borrow::{Borrow, BorrowMut},
    mem::size_of,
};
use std::{fmt::Debug, marker::PhantomData};

use hashbrown::HashMap;
use itertools::Itertools;
use num::{BigUint, Zero};

use crate::air::MemoryAirBuilder;
use p3_air::{Air, BaseAir};
use p3_field::{AbstractField, PrimeField32};
use p3_matrix::{dense::RowMajorMatrix, Matrix};
use p3_maybe_rayon::prelude::{IntoParallelRefIterator, ParallelIterator, ParallelSlice};
use sp1_core_executor::{
    events::{ByteLookupEvent, ByteRecord, EllipticCurveAddEvent, FieldOperation, PrecompileEvent},
    syscalls::SyscallCode,
    ExecutionRecord, Program,
};
use sp1_curves::{
    edwards::{ed25519::Ed25519BaseField, EdwardsParameters, NUM_LIMBS, WORDS_CURVE_POINT},
    params::{FieldParameters, Limbs, NumLimbs},
    AffinePoint, EllipticCurve,
};
use sp1_derive::AlignedBorrow;
use sp1_stark::air::{BaseAirBuilder, InteractionScope, MachineAir, SP1AirBuilder};

use crate::{
    memory::{value_as_limbs, MemoryReadCols, MemoryWriteCols},
    operations::field::{
        field_den::FieldDenCols, field_inner_product::FieldInnerProductCols, field_op::FieldOpCols,
    },
    utils::{limbs_from_prev_access, pad_rows_fixed},
};

pub const NUM_ED_ADD_COLS: usize = size_of::<EdAddAssignCols<u8>>();

/// A set of columns to compute `EdAdd` where a, b are field elements.
/// Right now the number of limbs is assumed to be a constant, although this could be macro-ed
/// or made generic in the future.
#[derive(Debug, Clone, AlignedBorrow)]
#[repr(C)]
pub struct EdAddAssignCols<T> {
    pub is_real: T,
    pub shard: T,
    pub clk: T,
    pub p_ptr: T,
    pub q_ptr: T,
    pub p_access: [MemoryWriteCols<T>; WORDS_CURVE_POINT],
    pub q_access: [MemoryReadCols<T>; WORDS_CURVE_POINT],
    pub(crate) x3_numerator: FieldInnerProductCols<T, Ed25519BaseField>,
    pub(crate) y3_numerator: FieldInnerProductCols<T, Ed25519BaseField>,
    pub(crate) x1_mul_y1: FieldOpCols<T, Ed25519BaseField>,
    pub(crate) x2_mul_y2: FieldOpCols<T, Ed25519BaseField>,
    pub(crate) f: FieldOpCols<T, Ed25519BaseField>,
    pub(crate) d_mul_f: FieldOpCols<T, Ed25519BaseField>,
    pub(crate) x3_ins: FieldDenCols<T, Ed25519BaseField>,
    pub(crate) y3_ins: FieldDenCols<T, Ed25519BaseField>,
}

#[derive(Default)]
pub struct EdAddAssignChip<E> {
    _marker: PhantomData<E>,
}

impl<E: EllipticCurve + EdwardsParameters> EdAddAssignChip<E> {
    pub const fn new() -> Self {
        Self { _marker: PhantomData }
    }

    #[allow(clippy::too_many_arguments)]
    fn populate_field_ops<F: PrimeField32>(
        record: &mut impl ByteRecord,
        shard: u32,
        cols: &mut EdAddAssignCols<F>,
        p_x: BigUint,
        p_y: BigUint,
        q_x: BigUint,
        q_y: BigUint,
    ) {
        let x3_numerator = cols.x3_numerator.populate(
            record,
            shard,
            &[p_x.clone(), q_x.clone()],
            &[q_y.clone(), p_y.clone()],
        );
        let y3_numerator = cols.y3_numerator.populate(
            record,
            shard,
            &[p_y.clone(), p_x.clone()],
            &[q_y.clone(), q_x.clone()],
        );
        let x1_mul_y1 = cols.x1_mul_y1.populate(record, shard, &p_x, &p_y, FieldOperation::Mul);
        let x2_mul_y2 = cols.x2_mul_y2.populate(record, shard, &q_x, &q_y, FieldOperation::Mul);
        let f = cols.f.populate(record, shard, &x1_mul_y1, &x2_mul_y2, FieldOperation::Mul);

        let d = E::d_biguint();
        let d_mul_f = cols.d_mul_f.populate(record, shard, &f, &d, FieldOperation::Mul);

        cols.x3_ins.populate(record, shard, &x3_numerator, &d_mul_f, true);
        cols.y3_ins.populate(record, shard, &y3_numerator, &d_mul_f, false);
    }
}

impl<F: PrimeField32, E: EllipticCurve + EdwardsParameters> MachineAir<F> for EdAddAssignChip<E> {
    type Record = ExecutionRecord;

    type Program = Program;

    fn name(&self) -> String {
        "EdAddAssign".to_string()
    }

    fn generate_trace(
        &self,
        input: &ExecutionRecord,
        _: &mut ExecutionRecord,
    ) -> RowMajorMatrix<F> {
        let events = input.get_precompile_events(SyscallCode::ED_ADD);

        let mut rows = events
            .par_iter()
            .map(|(_, event)| {
                let event = if let PrecompileEvent::EdAdd(event) = event {
                    event
                } else {
                    unreachable!();
                };

                let mut row = [F::zero(); NUM_ED_ADD_COLS];
                let cols: &mut EdAddAssignCols<F> = row.as_mut_slice().borrow_mut();
                let mut blu = Vec::new();
                self.event_to_row(event, cols, &mut blu);
                row
            })
            .collect::<Vec<_>>();

        pad_rows_fixed(
            &mut rows,
            || {
                let mut row = [F::zero(); NUM_ED_ADD_COLS];
                let cols: &mut EdAddAssignCols<F> = row.as_mut_slice().borrow_mut();
                let zero = BigUint::zero();
                Self::populate_field_ops(
                    &mut vec![],
                    0,
                    cols,
                    zero.clone(),
                    zero.clone(),
                    zero.clone(),
                    zero,
                );
                row
            },
            input.fixed_log2_rows::<F, _>(self),
        );

        // Convert the trace to a row major matrix.
        RowMajorMatrix::new(rows.into_iter().flatten().collect::<Vec<_>>(), NUM_ED_ADD_COLS)
    }

    fn generate_dependencies(&self, input: &Self::Record, output: &mut Self::Record) {
        let events = input.get_precompile_events(SyscallCode::ED_ADD);
        let chunk_size = std::cmp::max(events.len() / num_cpus::get(), 1);

        let blu_batches = events
            .par_chunks(chunk_size)
            .map(|events| {
                let mut blu: HashMap<u32, HashMap<ByteLookupEvent, usize>> = HashMap::new();
                events.iter().for_each(|(_, event)| {
                    let event = if let PrecompileEvent::EdAdd(event) = event {
                        event
                    } else {
                        unreachable!();
                    };

                    let mut row = [F::zero(); NUM_ED_ADD_COLS];
                    let cols: &mut EdAddAssignCols<F> = row.as_mut_slice().borrow_mut();
                    self.event_to_row(event, cols, &mut blu);
                });
                blu
            })
            .collect::<Vec<_>>();

        output.add_sharded_byte_lookup_events(blu_batches.iter().collect_vec());
    }

    fn included(&self, shard: &Self::Record) -> bool {
        if let Some(shape) = shard.shape.as_ref() {
            shape.included::<F, _>(self)
        } else {
            !shard.get_precompile_events(SyscallCode::ED_ADD).is_empty()
        }
    }

    fn local_only(&self) -> bool {
        true
    }
}

impl<E: EllipticCurve + EdwardsParameters> EdAddAssignChip<E> {
    /// Create a row from an event.
    fn event_to_row<F: PrimeField32>(
        &self,
        event: &EllipticCurveAddEvent,
        cols: &mut EdAddAssignCols<F>,
        blu: &mut impl ByteRecord,
    ) {
        // Decode affine points.
        let p = &event.p;
        let q = &event.q;
        let p = AffinePoint::<E>::from_words_le(p);
        let (p_x, p_y) = (p.x, p.y);
        let q = AffinePoint::<E>::from_words_le(q);
        let (q_x, q_y) = (q.x, q.y);

        // Populate basic columns.
        cols.is_real = F::one();
        cols.shard = F::from_canonical_u32(event.shard);
        cols.clk = F::from_canonical_u32(event.clk);
        cols.p_ptr = F::from_canonical_u32(event.p_ptr);
        cols.q_ptr = F::from_canonical_u32(event.q_ptr);

        Self::populate_field_ops(blu, event.shard, cols, p_x, p_y, q_x, q_y);

        // Populate the memory access columns.
        for i in 0..WORDS_CURVE_POINT {
            cols.q_access[i].populate(event.q_memory_records[i], blu);
        }
        for i in 0..WORDS_CURVE_POINT {
            cols.p_access[i].populate(event.p_memory_records[i], blu);
        }
    }
}

impl<F, E: EllipticCurve + EdwardsParameters> BaseAir<F> for EdAddAssignChip<E> {
    fn width(&self) -> usize {
        NUM_ED_ADD_COLS
    }
}

impl<AB, E: EllipticCurve + EdwardsParameters> Air<AB> for EdAddAssignChip<E>
where
    AB: SP1AirBuilder,
{
    fn eval(&self, builder: &mut AB) {
        let main = builder.main();
        let local = main.row_slice(0);
        let local: &EdAddAssignCols<AB::Var> = (*local).borrow();

        let x1: Limbs<AB::Var, <Ed25519BaseField as NumLimbs>::Limbs> =
            limbs_from_prev_access(&local.p_access[0..8]);
        let x2: Limbs<AB::Var, <Ed25519BaseField as NumLimbs>::Limbs> =
            limbs_from_prev_access(&local.q_access[0..8]);
        let y1: Limbs<AB::Var, <Ed25519BaseField as NumLimbs>::Limbs> =
            limbs_from_prev_access(&local.p_access[8..16]);
        let y2: Limbs<AB::Var, <Ed25519BaseField as NumLimbs>::Limbs> =
            limbs_from_prev_access(&local.q_access[8..16]);

        // x3_numerator = x1 * y2 + x2 * y1.
        local.x3_numerator.eval(builder, &[x1, x2], &[y2, y1], local.is_real);

        // y3_numerator = y1 * y2 + x1 * x2.
        local.y3_numerator.eval(builder, &[y1, x1], &[y2, x2], local.is_real);

        // f = x1 * x2 * y1 * y2.
        local.x1_mul_y1.eval(builder, &x1, &y1, FieldOperation::Mul, local.is_real);
        local.x2_mul_y2.eval(builder, &x2, &y2, FieldOperation::Mul, local.is_real);

        let x1_mul_y1 = local.x1_mul_y1.result;
        let x2_mul_y2 = local.x2_mul_y2.result;
        local.f.eval(builder, &x1_mul_y1, &x2_mul_y2, FieldOperation::Mul, local.is_real);

        // d * f.
        let f = local.f.result;
        let d_biguint = E::d_biguint();
        let d_const = E::BaseField::to_limbs_field::<AB::Expr, _>(&d_biguint);
        local.d_mul_f.eval(builder, &f, &d_const, FieldOperation::Mul, local.is_real);

        let d_mul_f = local.d_mul_f.result;

        // x3 = x3_numerator / (1 + d * f).
        local.x3_ins.eval(builder, &local.x3_numerator.result, &d_mul_f, true, local.is_real);

        // y3 = y3_numerator / (1 - d * f).
        local.y3_ins.eval(builder, &local.y3_numerator.result, &d_mul_f, false, local.is_real);

        // Constraint self.p_access.value = [self.x3_ins.result, self.y3_ins.result]
        // This is to ensure that p_access is updated with the new value.
        let p_access_vec = value_as_limbs(&local.p_access);
        builder
            .when(local.is_real)
            .assert_all_eq(local.x3_ins.result, p_access_vec[0..NUM_LIMBS].to_vec());
        builder
            .when(local.is_real)
            .assert_all_eq(local.y3_ins.result, p_access_vec[NUM_LIMBS..NUM_LIMBS * 2].to_vec());

        builder.eval_memory_access_slice(
            local.shard,
            local.clk.into(),
            local.q_ptr,
            &local.q_access,
            local.is_real,
        );

        builder.eval_memory_access_slice(
            local.shard,
            local.clk + AB::F::from_canonical_u32(1),
            local.p_ptr,
            &local.p_access,
            local.is_real,
        );

        builder.receive_syscall(
            local.shard,
            local.clk,
            AB::F::from_canonical_u32(SyscallCode::ED_ADD.syscall_id()),
            local.p_ptr,
            local.q_ptr,
            local.is_real,
            InteractionScope::Local,
        );
    }
}

#[cfg(test)]
mod tests {
    use sp1_core_executor::Program;
    use sp1_stark::CpuProver;
    use test_artifacts::{ED25519_ELF, ED_ADD_ELF};

<<<<<<< HEAD
    use crate::{
        io::SP1Stdin,
        utils::{
            self,
            tests::{ED25519_ELF, ED_ADD_ELF},
        },
    };
=======
    use crate::utils;
>>>>>>> f9640e86

    #[test]
    fn test_ed_add_simple() {
        utils::setup_logger();
        let program = Program::from(ED_ADD_ELF).unwrap();
        let stdin = SP1Stdin::new();
        utils::run_test::<CpuProver<_, _>>(program, stdin).unwrap();
    }

    #[test]
    fn test_ed25519_program() {
        utils::setup_logger();
        let program = Program::from(ED25519_ELF).unwrap();
        let stdin = SP1Stdin::new();
        utils::run_test::<CpuProver<_, _>>(program, stdin).unwrap();
    }
}<|MERGE_RESOLUTION|>--- conflicted
+++ resolved
@@ -330,17 +330,7 @@
     use sp1_stark::CpuProver;
     use test_artifacts::{ED25519_ELF, ED_ADD_ELF};
 
-<<<<<<< HEAD
-    use crate::{
-        io::SP1Stdin,
-        utils::{
-            self,
-            tests::{ED25519_ELF, ED_ADD_ELF},
-        },
-    };
-=======
-    use crate::utils;
->>>>>>> f9640e86
+    use crate::{io::SP1Stdin, utils};
 
     #[test]
     fn test_ed_add_simple() {
