mod air;
pub mod columns;
mod trace;

use p3_keccak_air::KeccakAir;

pub const STATE_SIZE: usize = 25;

// The permutation state is 25 u64's.  Our word size is 32 bits, so it is 50 words.
pub const STATE_NUM_WORDS: usize = STATE_SIZE * 2;

pub struct KeccakPermuteChip {
    p3_keccak: KeccakAir,
}

impl KeccakPermuteChip {
    pub const fn new() -> Self {
        Self { p3_keccak: KeccakAir {} }
    }
}

#[cfg(test)]
pub mod permute_tests {
    use sp1_core_executor::{syscalls::SyscallCode, Executor, Instruction, Opcode, Program};
    use sp1_stark::{CpuProver, SP1CoreOpts};
    use test_artifacts::KECCAK_PERMUTE_ELF;

<<<<<<< HEAD
    use crate::{
        io::SP1Stdin,
        utils::{self, tests::KECCAK_PERMUTE_ELF},
    };
=======
    use crate::utils::{self, run_test};
>>>>>>> f9640e86

    pub fn keccak_permute_program() -> Program {
        let digest_ptr = 100;
        let mut instructions = vec![Instruction::new(Opcode::ADD, 29, 0, 1, false, true)];
        for i in 0..(25 * 8) {
            instructions.extend(vec![
                Instruction::new(Opcode::ADD, 30, 0, digest_ptr + i * 4, false, true),
                Instruction::new(Opcode::SW, 29, 30, 0, false, true),
            ]);
        }
        instructions.extend(vec![
            Instruction::new(Opcode::ADD, 5, 0, SyscallCode::KECCAK_PERMUTE as u32, false, true),
            Instruction::new(Opcode::ADD, 10, 0, digest_ptr, false, true),
            Instruction::new(Opcode::ECALL, 5, 10, 11, false, false),
        ]);

        Program::new(instructions, 0, 0)
    }

    #[test]
    pub fn test_keccak_permute_program_execute() {
        utils::setup_logger();
        let program = keccak_permute_program();
        let mut runtime = Executor::new(program, SP1CoreOpts::default());
        runtime.run().unwrap();
    }

    #[test]
    fn test_keccak_permute_prove_babybear() {
        utils::setup_logger();

        let program = keccak_permute_program();
        let stdin = SP1Stdin::new();
        utils::run_test::<CpuProver<_, _>>(program, stdin).unwrap();
    }

    #[test]
    fn test_keccak_permute_program_prove() {
        utils::setup_logger();
        let program = Program::from(KECCAK_PERMUTE_ELF).unwrap();
        let stdin = SP1Stdin::new();
        utils::run_test::<CpuProver<_, _>>(program, stdin).unwrap();
    }
}<|MERGE_RESOLUTION|>--- conflicted
+++ resolved
@@ -25,14 +25,10 @@
     use sp1_stark::{CpuProver, SP1CoreOpts};
     use test_artifacts::KECCAK_PERMUTE_ELF;
 
-<<<<<<< HEAD
     use crate::{
         io::SP1Stdin,
-        utils::{self, tests::KECCAK_PERMUTE_ELF},
+        utils::{self},
     };
-=======
-    use crate::utils::{self, run_test};
->>>>>>> f9640e86
 
     pub fn keccak_permute_program() -> Program {
         let digest_ptr = 100;
