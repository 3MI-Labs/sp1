--- conflicted
+++ resolved
@@ -95,8 +95,6 @@
 
             let slope_denominator =
                 cols.slope_denominator.populate(blu_events, &q_x, &p_x, FieldOperation::Sub);
-<<<<<<< HEAD
-=======
 
             cols.inverse_check.populate(
                 blu_events,
@@ -104,7 +102,6 @@
                 &slope_denominator,
                 FieldOperation::Div,
             );
->>>>>>> fd6609b0
 
             cols.slope.populate(
                 blu_events,
@@ -120,9 +117,6 @@
                 cols.slope_squared.populate(blu_events, &slope, &slope, FieldOperation::Mul);
             let p_x_plus_q_x =
                 cols.p_x_plus_q_x.populate(blu_events, &p_x, &q_x, FieldOperation::Add);
-<<<<<<< HEAD
-            cols.x3_ins.populate(blu_events, &slope_squared, &p_x_plus_q_x, FieldOperation::Sub)
-=======
             let x3 = cols.x3_ins.populate(
                 blu_events,
                 &slope_squared,
@@ -131,7 +125,6 @@
             );
             cols.x3_range.populate(blu_events, &x3, &E::BaseField::modulus());
             x3
->>>>>>> fd6609b0
         };
 
         // y = slope * (p.x - x_3n) - p.y.
@@ -143,9 +136,6 @@
                 &p_x_minus_x,
                 FieldOperation::Mul,
             );
-<<<<<<< HEAD
-            cols.y3_ins.populate(blu_events, &slope_times_p_x_minus_x, &p_y, FieldOperation::Sub);
-=======
             let y3 = cols.y3_ins.populate(
                 blu_events,
                 &slope_times_p_x_minus_x,
@@ -153,7 +143,6 @@
                 FieldOperation::Sub,
             );
             cols.y3_range.populate(blu_events, &y3, &E::BaseField::modulus());
->>>>>>> fd6609b0
         }
     }
 }
@@ -240,14 +229,10 @@
         let dummy_memory_record =
             MemoryReadRecord { value: 1, shard: 0, timestamp: 1, prev_shard: 0, prev_timestamp: 0 };
         let zero = BigUint::zero();
-<<<<<<< HEAD
-        Self::populate_field_ops(&mut vec![], cols, zero.clone(), zero.clone(), zero.clone(), zero);
-=======
         let one = BigUint::one();
         cols.q_access[0].populate(dummy_memory_record, &mut vec![]);
         cols.q_access[num_words_field_element].populate(dummy_memory_record, &mut vec![]);
         Self::populate_field_ops(&mut vec![], cols, zero.clone(), zero, one.clone(), one);
->>>>>>> fd6609b0
 
         values.chunks_mut(chunk_size * num_cols).enumerate().par_bridge().for_each(|(i, rows)| {
             rows.chunks_mut(num_cols).enumerate().for_each(|(j, row)| {
