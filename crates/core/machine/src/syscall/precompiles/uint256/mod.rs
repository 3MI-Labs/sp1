--- conflicted
+++ resolved
@@ -12,11 +12,7 @@
 
     use crate::{
         io::SP1Stdin,
-<<<<<<< HEAD
-        utils::{self, run_test, tests::UINT256_MUL_ELF},
-=======
-        utils::{self, run_test_io},
->>>>>>> f9640e86
+        utils::{self, run_test},
     };
 
     #[test]
