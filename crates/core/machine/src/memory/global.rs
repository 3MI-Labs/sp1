use core::{
    borrow::{Borrow, BorrowMut},
    mem::size_of,
};
use std::array;

use p3_air::{Air, AirBuilder, BaseAir};
use p3_field::{AbstractField, PrimeField32};
use p3_matrix::{dense::RowMajorMatrix, Matrix};
use sp1_core_executor::{events::MemoryInitializeFinalizeEvent, ExecutionRecord, Program};
use sp1_derive::AlignedBorrow;
use sp1_stark::{
    air::{
        AirInteraction, BaseAirBuilder, InteractionScope, MachineAir, PublicValues, SP1AirBuilder,
        SP1_PROOF_NUM_PV_ELTS,
    },
    InteractionKind, Word,
};

use crate::{
    operations::{AssertLtColsBits, BabyBearBitDecomposition, IsZeroOperation},
    utils::pad_rows_fixed,
};

use super::MemoryChipType;

/// A memory chip that can initialize or finalize values in memory.
pub struct MemoryGlobalChip {
    pub kind: MemoryChipType,
}

impl MemoryGlobalChip {
    /// Creates a new memory chip with a certain type.
    pub const fn new(kind: MemoryChipType) -> Self {
        Self { kind }
    }
}

impl<F> BaseAir<F> for MemoryGlobalChip {
    fn width(&self) -> usize {
        NUM_MEMORY_INIT_COLS
    }
}

impl<F: PrimeField32> MachineAir<F> for MemoryGlobalChip {
    type Record = ExecutionRecord;

    type Program = Program;

    fn name(&self) -> String {
        match self.kind {
            MemoryChipType::Initialize => "MemoryGlobalInit".to_string(),
            MemoryChipType::Finalize => "MemoryGlobalFinalize".to_string(),
        }
    }

    fn generate_dependencies(&self, _input: &ExecutionRecord, _output: &mut ExecutionRecord) {
        // Do nothing since this chip has no dependencies.
    }

    fn generate_trace(
        &self,
        input: &ExecutionRecord,
        _output: &mut ExecutionRecord,
    ) -> RowMajorMatrix<F> {
        let mut memory_events = match self.kind {
            MemoryChipType::Initialize => input.global_memory_initialize_events.clone(),
            MemoryChipType::Finalize => input.global_memory_finalize_events.clone(),
        };

        let previous_addr_bits = match self.kind {
            MemoryChipType::Initialize => input.public_values.previous_init_addr_bits,
            MemoryChipType::Finalize => input.public_values.previous_finalize_addr_bits,
        };

        memory_events.sort_by_key(|event| event.addr);
        let mut rows: Vec<[F; NUM_MEMORY_INIT_COLS]> = (0..memory_events.len()) // OPT: change this to par_iter
            .map(|i| {
                let MemoryInitializeFinalizeEvent { addr, value, shard, timestamp, used } =
                    memory_events[i];

                let mut row = [F::zero(); NUM_MEMORY_INIT_COLS];
                let cols: &mut MemoryInitCols<F> = row.as_mut_slice().borrow_mut();
                cols.addr = F::from_canonical_u32(addr);
                cols.addr_bits.populate(addr);
                cols.shard = F::from_canonical_u32(shard);
                cols.timestamp = F::from_canonical_u32(timestamp);
                cols.value = array::from_fn(|i| F::from_canonical_u32((value >> i) & 1));
                cols.is_real = F::from_canonical_u32(used);

                if i == 0 {
                    let prev_addr = previous_addr_bits
                        .iter()
                        .enumerate()
                        .map(|(j, bit)| bit * (1 << j))
                        .sum::<u32>();
                    cols.is_prev_addr_zero.populate(prev_addr);
                    cols.is_first_comp = F::from_bool(prev_addr != 0);
                    if prev_addr != 0 {
                        debug_assert!(prev_addr < addr, "prev_addr {} < addr {}", prev_addr, addr);
                        let addr_bits: [_; 32] = array::from_fn(|i| (addr >> i) & 1);
                        cols.lt_cols.populate(&previous_addr_bits, &addr_bits);
                    }
                }

                if i != 0 {
                    let prev_is_real = memory_events[i - 1].used;
                    cols.is_next_comp = F::from_canonical_u32(prev_is_real);
                    let previous_addr = memory_events[i - 1].addr;
                    assert_ne!(previous_addr, addr);

                    let addr_bits: [_; 32] = array::from_fn(|i| (addr >> i) & 1);
                    let prev_addr_bits: [_; 32] = array::from_fn(|i| (previous_addr >> i) & 1);
                    cols.lt_cols.populate(&prev_addr_bits, &addr_bits);
                }

                if i == memory_events.len() - 1 {
                    cols.is_last_addr = F::one();
                }

                row
            })
            .collect::<Vec<_>>();

        // Pad the trace to a power of two depending on the proof shape in `input`.
        pad_rows_fixed(
            &mut rows,
            || [F::zero(); NUM_MEMORY_INIT_COLS],
            input.fixed_log2_rows::<F, Self>(self),
        );

        RowMajorMatrix::new(rows.into_iter().flatten().collect::<Vec<_>>(), NUM_MEMORY_INIT_COLS)
    }

    fn included(&self, shard: &Self::Record) -> bool {
<<<<<<< HEAD
        match self.kind {
            MemoryChipType::Initialize => !shard.global_memory_initialize_events.is_empty(),
            MemoryChipType::Finalize => !shard.global_memory_finalize_events.is_empty(),
=======
        if let Some(shape) = shard.shape.as_ref() {
            shape.included::<F, _>(self)
        } else {
            match self.kind {
                MemoryChipType::Initialize => !shard.global_memory_initialize_events.is_empty(),
                MemoryChipType::Finalize => !shard.global_memory_finalize_events.is_empty(),
            }
>>>>>>> 8f1749e3
        }
    }

    fn commit_scope(&self) -> InteractionScope {
        InteractionScope::Global
    }
}

#[derive(AlignedBorrow, Debug, Clone, Copy)]
#[repr(C)]
pub struct MemoryInitCols<T> {
    /// The shard number of the memory access.
    pub shard: T,

    /// The timestamp of the memory access.
    pub timestamp: T,

    /// The address of the memory access.
    pub addr: T,

    /// Comparison assertions for address to be strictly increasing.
    pub lt_cols: AssertLtColsBits<T, 32>,

    /// A bit decomposition of `addr`.
    pub addr_bits: BabyBearBitDecomposition<T>,

    /// The value of the memory access.
    pub value: [T; 32],

    /// Whether the memory access is a real access.
    pub is_real: T,

    /// Whether or not we are making the assertion `addr < addr_next`.
    pub is_next_comp: T,

    /// A witness to assert whether or not we the previous address is zero.
    pub is_prev_addr_zero: IsZeroOperation<T>,

    /// Auxiliary column, equal to `(1 - is_prev_addr_zero.result) * is_first_row`.
    pub is_first_comp: T,

    /// A flag to indicate the last non-padded address. An auxiliary column needed for degree 3.
    pub is_last_addr: T,
}

pub(crate) const NUM_MEMORY_INIT_COLS: usize = size_of::<MemoryInitCols<u8>>();

impl<AB> Air<AB> for MemoryGlobalChip
where
    AB: SP1AirBuilder,
{
    fn eval(&self, builder: &mut AB) {
        let main = builder.main();
        let local = main.row_slice(0);
        let local: &MemoryInitCols<AB::Var> = (*local).borrow();
        let next = main.row_slice(1);
        let next: &MemoryInitCols<AB::Var> = (*next).borrow();

        builder.assert_bool(local.is_real);
        for i in 0..32 {
            builder.assert_bool(local.value[i]);
        }

        let mut byte1 = AB::Expr::zero();
        let mut byte2 = AB::Expr::zero();
        let mut byte3 = AB::Expr::zero();
        let mut byte4 = AB::Expr::zero();
        for i in 0..8 {
            byte1 += local.value[i].into() * AB::F::from_canonical_u8(1 << i);
            byte2 += local.value[i + 8].into() * AB::F::from_canonical_u8(1 << i);
            byte3 += local.value[i + 16].into() * AB::F::from_canonical_u8(1 << i);
            byte4 += local.value[i + 24].into() * AB::F::from_canonical_u8(1 << i);
        }
        let value = [byte1, byte2, byte3, byte4];

        if self.kind == MemoryChipType::Initialize {
            let mut values = vec![AB::Expr::zero(), AB::Expr::zero(), local.addr.into()];
            values.extend(value.map(Into::into));
            builder.send(
                AirInteraction::new(values, local.is_real.into(), InteractionKind::Memory),
                InteractionScope::Global,
            );
        } else {
            let mut values = vec![local.shard.into(), local.timestamp.into(), local.addr.into()];
            values.extend(value);
            builder.receive(
                AirInteraction::new(values, local.is_real.into(), InteractionKind::Memory),
                InteractionScope::Global,
            );
        }

        // Canonically decompose the address into bits so we can do comparisons.
        BabyBearBitDecomposition::<AB::F>::range_check(
            builder,
            local.addr,
            local.addr_bits,
            local.is_real.into(),
        );

        // Assertion for increasing address. We need to make two types of less-than assertions,
        // first we need to assert that the addr < addr' when the next row is real. Then we need to
        // make assertions with regards to public values.
        //
        // If the chip is a `MemoryInit`:
        // - In the first row, we need to assert that previous_init_addr < addr.
        // - In the last real row, we need to assert that addr = last_init_addr.
        //
        // If the chip is a `MemoryFinalize`:
        // - In the first row, we need to assert that previous_finalize_addr < addr.
        // - In the last real row, we need to assert that addr = last_finalize_addr.

        // Assert that addr < addr' when the next row is real.
        builder.when_transition().assert_eq(next.is_next_comp, next.is_real);
        next.lt_cols.eval(builder, &local.addr_bits.bits, &next.addr_bits.bits, next.is_next_comp);

        // Assert that the real rows are all padded to the top.
        builder.when_transition().when_not(local.is_real).assert_zero(next.is_real);

        // Make assertions for the initial comparison.

        // We want to constrain that the `adrr` in the first row is larger than the previous
        // initialized/finalized address, unless the previous address is zero. Since the previous
        // address is either zero or constrained by a different shard, we know it's an element of
        // the field, so we can get an element from the bit decomposition with no concern for
        // overflow.

        let local_addr_bits = local.addr_bits.bits;

        let public_values_array: [AB::Expr; SP1_PROOF_NUM_PV_ELTS] =
            array::from_fn(|i| builder.public_values()[i].into());
        let public_values: &PublicValues<Word<AB::Expr>, AB::Expr> =
            public_values_array.as_slice().borrow();

        let prev_addr_bits = match self.kind {
            MemoryChipType::Initialize => &public_values.previous_init_addr_bits,
            MemoryChipType::Finalize => &public_values.previous_finalize_addr_bits,
        };

        // Since the previous address is either zero or constrained by a different shard, we know
        // it's an element of the field, so we can get an element from the bit decomposition with
        // no concern for overflow.
        let prev_addr = prev_addr_bits
            .iter()
            .enumerate()
            .map(|(i, bit)| bit.clone() * AB::F::from_wrapped_u32(1 << i))
            .sum::<AB::Expr>();

        // Constrain the is_prev_addr_zero operation only in the first row.
        let is_first_row = builder.is_first_row();
        IsZeroOperation::<AB::F>::eval(builder, prev_addr, local.is_prev_addr_zero, is_first_row);

        // Constrain the is_first_comp column.
        builder.assert_bool(local.is_first_comp);
        builder
            .when_first_row()
            .assert_eq(local.is_first_comp, AB::Expr::one() - local.is_prev_addr_zero.result);

        // Ensure at least one real row.
        builder.when_first_row().assert_one(local.is_real);

        // Constrain the inequality assertion in the first row.
        local.lt_cols.eval(builder, prev_addr_bits, &local_addr_bits, local.is_first_comp);

        // Insure that there are no duplicate initializations by assuring there is exactly one
        // initialization event of the zero address. This is done by assuring that when the previous
        // address is zero, then the first row address is also zero, and that the second row is also
        // real, and the less than comparison is being made.
        builder.when_first_row().when(local.is_prev_addr_zero.result).assert_zero(local.addr);
        builder.when_first_row().when(local.is_prev_addr_zero.result).assert_one(next.is_real);
        // Ensure that in the address zero case the comparison is being made so that there is an
        // address bigger than zero being committed to.
        builder.when_first_row().when(local.is_prev_addr_zero.result).assert_one(next.is_next_comp);

        // Make assertions for specific types of memory chips.

        if self.kind == MemoryChipType::Initialize {
            builder.when(local.is_real).assert_eq(local.timestamp, AB::F::one());
        }

        // Constraints related to register %x0.

        // Register %x0 should always be 0. See 2.6 Load and Store Instruction on
        // P.18 of the RISC-V spec.  To ensure that, we will constrain that the value is zero
        // whenever the `is_first_comp` flag is set to to zero as well. This guarantees that the
        // presence of this flag asserts the initialization/finalization of %x0 to zero.
        //
        // **Remark**: it is up to the verifier to ensure that this flag is set to zero exactly
        // once, this can be constrained by the public values setting `previous_init_addr_bits` or
        // `previous_finalize_addr_bits` to zero.
        for i in 0..32 {
            builder.when_first_row().when_not(local.is_first_comp).assert_zero(local.value[i]);
        }

        // Make assertions for the final value. We need to connect the final valid address to the
        // corresponding `last_addr` value.
        let last_addr_bits = match self.kind {
            MemoryChipType::Initialize => &public_values.last_init_addr_bits,
            MemoryChipType::Finalize => &public_values.last_finalize_addr_bits,
        };
        // The last address is either:
        // - It's the last row and `is_real` is set to one.
        // - The flag `is_real` is set to one and the next `is_real` is set to zero.

        // Constrain the `is_last_addr` flag.
        builder
            .when_transition()
            .assert_eq(local.is_last_addr, local.is_real * (AB::Expr::one() - next.is_real));

        // Constrain the last address bits to be equal to the corresponding `last_addr_bits` value.
        for (local_bit, pub_bit) in local.addr_bits.bits.iter().zip(last_addr_bits.iter()) {
            builder.when_last_row().when(local.is_real).assert_eq(*local_bit, pub_bit.clone());
            builder
                .when_transition()
                .when(local.is_last_addr)
                .assert_eq(*local_bit, pub_bit.clone());
        }
    }
}

#[cfg(test)]
mod tests {

    use super::*;
    use crate::{
        riscv::RiscvAir, syscall::precompiles::sha256::extend_tests::sha_extend_program,
        utils::setup_logger,
    };
    use p3_baby_bear::BabyBear;
    use sp1_core_executor::{programs::tests::simple_program, Executor};
    use sp1_stark::{
        baby_bear_poseidon2::BabyBearPoseidon2, debug_interactions_with_all_chips, SP1CoreOpts,
        StarkMachine,
    };

    #[test]
    fn test_memory_generate_trace() {
        let program = simple_program();
        let mut runtime = Executor::new(program, SP1CoreOpts::default());
        runtime.run().unwrap();
        let shard = runtime.record.clone();

        let chip: MemoryGlobalChip = MemoryGlobalChip::new(MemoryChipType::Initialize);

        let trace: RowMajorMatrix<BabyBear> =
            chip.generate_trace(&shard, &mut ExecutionRecord::default());
        println!("{:?}", trace.values);

        let chip: MemoryGlobalChip = MemoryGlobalChip::new(MemoryChipType::Finalize);
        let trace: RowMajorMatrix<BabyBear> =
            chip.generate_trace(&shard, &mut ExecutionRecord::default());
        println!("{:?}", trace.values);

        for mem_event in shard.global_memory_finalize_events {
            println!("{:?}", mem_event);
        }
    }

    #[test]
    fn test_memory_lookup_interactions() {
        setup_logger();
        let program = sha_extend_program();
        let program_clone = program.clone();
        let mut runtime = Executor::new(program, SP1CoreOpts::default());
        runtime.run().unwrap();
        let machine: StarkMachine<BabyBearPoseidon2, RiscvAir<BabyBear>> =
            RiscvAir::machine(BabyBearPoseidon2::new());
        let (pkey, _) = machine.setup(&program_clone);
        let opts = SP1CoreOpts::default();
        machine.generate_dependencies(&mut runtime.records, &opts, None);

        let shards = runtime.records;
        for shard in shards.clone() {
            debug_interactions_with_all_chips::<BabyBearPoseidon2, RiscvAir<BabyBear>>(
                &machine,
                &pkey,
                &[shard],
                vec![InteractionKind::Memory],
                InteractionScope::Local,
            );
        }
        debug_interactions_with_all_chips::<BabyBearPoseidon2, RiscvAir<BabyBear>>(
            &machine,
            &pkey,
            &shards,
            vec![InteractionKind::Memory],
            InteractionScope::Global,
        );
    }

    #[test]
    fn test_byte_lookup_interactions() {
        setup_logger();
        let program = sha_extend_program();
        let program_clone = program.clone();
        let mut runtime = Executor::new(program, SP1CoreOpts::default());
        runtime.run().unwrap();
        let machine = RiscvAir::machine(BabyBearPoseidon2::new());
        let (pkey, _) = machine.setup(&program_clone);
        let opts = SP1CoreOpts::default();
        machine.generate_dependencies(&mut runtime.records, &opts, None);

        let shards = runtime.records;
        debug_interactions_with_all_chips::<BabyBearPoseidon2, RiscvAir<BabyBear>>(
            &machine,
            &pkey,
            &shards,
            vec![InteractionKind::Byte],
            InteractionScope::Global,
        );
    }
}<|MERGE_RESOLUTION|>--- conflicted
+++ resolved
@@ -133,11 +133,6 @@
     }
 
     fn included(&self, shard: &Self::Record) -> bool {
-<<<<<<< HEAD
-        match self.kind {
-            MemoryChipType::Initialize => !shard.global_memory_initialize_events.is_empty(),
-            MemoryChipType::Finalize => !shard.global_memory_finalize_events.is_empty(),
-=======
         if let Some(shape) = shard.shape.as_ref() {
             shape.included::<F, _>(self)
         } else {
@@ -145,7 +140,6 @@
                 MemoryChipType::Initialize => !shard.global_memory_initialize_events.is_empty(),
                 MemoryChipType::Finalize => !shard.global_memory_finalize_events.is_empty(),
             }
->>>>>>> 8f1749e3
         }
     }
 
