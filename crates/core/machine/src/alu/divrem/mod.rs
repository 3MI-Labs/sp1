--- conflicted
+++ resolved
@@ -434,15 +434,10 @@
                 Word(lower_half),
                 local.quotient,
                 local.c,
-<<<<<<< HEAD
-                AB::Expr::zero(),
-                local.lower_nonce,
-                AB::Expr::zero(),
-                AB::Expr::zero(),
-                AB::Expr::zero(),
-=======
-                local.shard,
->>>>>>> 60cff214
+                AB::Expr::zero(),
+                AB::Expr::zero(),
+                AB::Expr::zero(),
+                AB::Expr::zero(),
                 local.is_real,
             );
 
@@ -471,15 +466,10 @@
                 Word(upper_half),
                 local.quotient,
                 local.c,
-<<<<<<< HEAD
-                AB::Expr::zero(),
-                local.upper_nonce,
-                AB::Expr::zero(),
-                AB::Expr::zero(),
-                AB::Expr::zero(),
-=======
-                local.shard,
->>>>>>> 60cff214
+                AB::Expr::zero(),
+                AB::Expr::zero(),
+                AB::Expr::zero(),
+                AB::Expr::zero(),
                 local.is_real,
             );
         }
@@ -641,15 +631,10 @@
                 Word([zero.clone(), zero.clone(), zero.clone(), zero.clone()]),
                 local.c,
                 local.abs_c,
-<<<<<<< HEAD
-                AB::Expr::zero(),
-                local.abs_c_alu_event_nonce,
-                AB::Expr::zero(),
-                AB::Expr::zero(),
-                AB::Expr::zero(),
-=======
-                local.shard,
->>>>>>> 60cff214
+                AB::Expr::zero(),
+                AB::Expr::zero(),
+                AB::Expr::zero(),
+                AB::Expr::zero(),
                 local.abs_c_alu_event,
             );
             builder.send_instruction(
@@ -662,15 +647,10 @@
                 Word([zero.clone(), zero.clone(), zero.clone(), zero.clone()]),
                 local.remainder,
                 local.abs_remainder,
-<<<<<<< HEAD
-                AB::Expr::zero(),
-                local.abs_rem_alu_event_nonce,
-                AB::Expr::zero(),
-                AB::Expr::zero(),
-                AB::Expr::zero(),
-=======
-                local.shard,
->>>>>>> 60cff214
+                AB::Expr::zero(),
+                AB::Expr::zero(),
+                AB::Expr::zero(),
+                AB::Expr::zero(),
                 local.abs_rem_alu_event,
             );
 
@@ -720,15 +700,10 @@
                 Word([one.clone(), zero.clone(), zero.clone(), zero.clone()]),
                 local.abs_remainder,
                 local.max_abs_c_or_1,
-<<<<<<< HEAD
-                AB::Expr::zero(),
-                local.abs_nonce,
-                AB::Expr::zero(),
-                AB::Expr::zero(),
-                AB::Expr::zero(),
-=======
-                local.shard,
->>>>>>> 60cff214
+                AB::Expr::zero(),
+                AB::Expr::zero(),
+                AB::Expr::zero(),
+                AB::Expr::zero(),
                 local.remainder_check_multiplicity,
             );
         }
@@ -804,7 +779,6 @@
                     + local.is_rem * rem
             };
 
-<<<<<<< HEAD
             builder.receive_instruction(
                 AB::Expr::zero(),
                 AB::Expr::zero(),
@@ -816,15 +790,11 @@
                 local.b,
                 local.c,
                 AB::Expr::zero(),
-                local.nonce,
                 AB::Expr::zero(),
                 AB::Expr::zero(),
                 AB::Expr::zero(),
                 local.is_real,
             );
-=======
-            builder.receive_alu(opcode, local.a, local.b, local.c, local.shard, local.is_real);
->>>>>>> 60cff214
         }
     }
 }
