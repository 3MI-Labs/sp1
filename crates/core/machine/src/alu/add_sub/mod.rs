use core::{
    borrow::{Borrow, BorrowMut},
    mem::size_of,
};

use hashbrown::HashMap;
use itertools::Itertools;
use p3_air::{Air, BaseAir};
use p3_field::PrimeField;
use p3_matrix::{dense::RowMajorMatrix, Matrix};
use p3_maybe_rayon::prelude::{ParallelBridge, ParallelIterator};
use sp1_core_executor::{
    events::{AluEvent, ByteLookupEvent, ByteRecord},
    ExecutionRecord, Opcode, Program,
};
use sp1_derive::AlignedBorrow;
use sp1_stark::{
    air::{MachineAir, SP1AirBuilder},
    Word,
};

use crate::{
    operations::AddOperation,
    utils::{next_power_of_two, zeroed_f_vec},
};

/// The number of main trace columns for `AddSubChip`.
pub const NUM_ADD_SUB_COLS: usize = size_of::<AddSubCols<u8>>();

/// A chip that implements addition for the opcode ADD and SUB.
///
/// SUB is basically an ADD with a re-arrangement of the operands and result.
/// E.g. given the standard ALU op variable name and positioning of `a` = `b` OP `c`,
/// `a` = `b` + `c` should be verified for ADD, and `b` = `a` + `c` (e.g. `a` = `b` - `c`)
/// should be verified for SUB.
#[derive(Default)]
pub struct AddSubChip;

/// The column layout for the chip.
#[derive(AlignedBorrow, Default, Clone, Copy)]
#[repr(C)]
pub struct AddSubCols<T> {
    /// The shard number, used for byte lookup table.
    pub shard: T,

    /// Instance of `AddOperation` to handle addition logic in `AddSubChip`'s ALU operations.
    /// It's result will be `a` for the add operation and `b` for the sub operation.
    pub add_operation: AddOperation<T>,

    /// The first input operand.  This will be `b` for add operations and `c` for sub operations.
    pub operand_1: Word<T>,

    /// The second input operand.  This will be `c` for both operations.
    pub operand_2: Word<T>,

    /// Boolean to indicate whether the row is for an add operation.
    pub is_add: T,

    /// Boolean to indicate whether the row is for a sub operation.
    pub is_sub: T,
}

impl<F: PrimeField> MachineAir<F> for AddSubChip {
    type Record = ExecutionRecord;

    type Program = Program;

    fn name(&self) -> String {
        "AddSub".to_string()
    }

    fn generate_trace(
        &self,
        input: &ExecutionRecord,
        _: &mut ExecutionRecord,
    ) -> RowMajorMatrix<F> {
        // Generate the rows for the trace.
        let chunk_size =
            std::cmp::max((input.add_events.len() + input.sub_events.len()) / num_cpus::get(), 1);
        let merged_events =
            input.add_events.iter().chain(input.sub_events.iter()).collect::<Vec<_>>();
        let nb_rows = merged_events.len();
        let size_log2 = input.fixed_log2_rows::<F, _>(self);
        let padded_nb_rows = next_power_of_two(nb_rows, size_log2);
        let mut values = zeroed_f_vec(padded_nb_rows * NUM_ADD_SUB_COLS);

        values.chunks_mut(chunk_size * NUM_ADD_SUB_COLS).enumerate().par_bridge().for_each(
            |(i, rows)| {
                rows.chunks_mut(NUM_ADD_SUB_COLS).enumerate().for_each(|(j, row)| {
                    let idx = i * chunk_size + j;
                    let cols: &mut AddSubCols<F> = row.borrow_mut();

                    if idx < merged_events.len() {
                        let mut byte_lookup_events = Vec::new();
                        let event = &merged_events[idx];
                        self.event_to_row(event, cols, &mut byte_lookup_events);
                    }
                });
            },
        );

        // Convert the trace to a row major matrix.
        RowMajorMatrix::new(values, NUM_ADD_SUB_COLS)
    }

    fn generate_dependencies(&self, input: &Self::Record, output: &mut Self::Record) {
        let chunk_size =
            std::cmp::max((input.add_events.len() + input.sub_events.len()) / num_cpus::get(), 1);

        let event_iter =
            input.add_events.chunks(chunk_size).chain(input.sub_events.chunks(chunk_size));

        let blu_batches = event_iter
            .par_bridge()
            .map(|events| {
                let mut blu: HashMap<u32, HashMap<ByteLookupEvent, usize>> = HashMap::new();
                events.iter().for_each(|event| {
                    let mut row = [F::zero(); NUM_ADD_SUB_COLS];
                    let cols: &mut AddSubCols<F> = row.as_mut_slice().borrow_mut();
                    self.event_to_row(event, cols, &mut blu);
                });
                blu
            })
            .collect::<Vec<_>>();

        output.add_sharded_byte_lookup_events(blu_batches.iter().collect_vec());
    }

    fn included(&self, shard: &Self::Record) -> bool {
        if let Some(shape) = shard.shape.as_ref() {
            shape.included::<F, _>(self)
        } else {
            !shard.add_events.is_empty()
        }
    }

    fn local_only(&self) -> bool {
        true
    }
}

impl AddSubChip {
    /// Create a row from an event.
    fn event_to_row<F: PrimeField>(
        &self,
        event: &AluEvent,
        cols: &mut AddSubCols<F>,
        blu: &mut impl ByteRecord,
    ) {
        let is_add = event.opcode == Opcode::ADD;
        cols.shard = F::from_canonical_u32(event.shard);
        cols.is_add = F::from_bool(is_add);
        cols.is_sub = F::from_bool(!is_add);

        let operand_1 = if is_add { event.b } else { event.a };
        let operand_2 = event.c;

        cols.add_operation.populate(blu, event.shard, operand_1, operand_2);
        cols.operand_1 = Word::from(operand_1);
        cols.operand_2 = Word::from(operand_2);
    }
}

impl<F> BaseAir<F> for AddSubChip {
    fn width(&self) -> usize {
        NUM_ADD_SUB_COLS
    }
}

impl<AB> Air<AB> for AddSubChip
where
    AB: SP1AirBuilder,
{
    fn eval(&self, builder: &mut AB) {
        let main = builder.main();
        let local = main.row_slice(0);
        let local: &AddSubCols<AB::Var> = (*local).borrow();

        // Evaluate the addition operation.
        AddOperation::<AB::F>::eval(
            builder,
            local.operand_1,
            local.operand_2,
            local.add_operation,
            local.is_add + local.is_sub,
        );

        // Receive the arguments.  There are separate receives for ADD and SUB.
        // For add, `add_operation.value` is `a`, `operand_1` is `b`, and `operand_2` is `c`.
        builder.receive_alu(
            Opcode::ADD.as_field::<AB::F>(),
            local.add_operation.value,
            local.operand_1,
            local.operand_2,
            local.shard,
            local.is_add,
        );

        // For sub, `operand_1` is `a`, `add_operation.value` is `b`, and `operand_2` is `c`.
        builder.receive_alu(
            Opcode::SUB.as_field::<AB::F>(),
            local.operand_1,
            local.add_operation.value,
            local.operand_2,
            local.shard,
            local.is_sub,
        );

        let is_real = local.is_add + local.is_sub;
        builder.assert_bool(local.is_add);
        builder.assert_bool(local.is_sub);
        builder.assert_bool(is_real);
    }
}

#[cfg(test)]
mod tests {
    use p3_baby_bear::BabyBear;
    use p3_field::AbstractField;
    use p3_matrix::dense::RowMajorMatrix;
<<<<<<< HEAD
=======
    use p3_matrix::Matrix;
>>>>>>> 6b4d625f
    use p3_maybe_rayon::prelude::ParallelSlice;
    use rand::{thread_rng, Rng};
    use sp1_core_executor::{events::AluEvent, ExecutionRecord, Opcode};
    use sp1_stark::{air::MachineAir, baby_bear_poseidon2::BabyBearPoseidon2, StarkGenericConfig};
    use std::borrow::BorrowMut;
<<<<<<< HEAD
=======
    use std::iter::once;
>>>>>>> 6b4d625f
    use std::sync::LazyLock;

    use super::*;
    use crate::utils::pad_rows_fixed;
    use crate::utils::{uni_stark_prove as prove, uni_stark_verify as verify};

    /// Lazily initialized record for use across multiple tests.
    /// Consists of random `ADD` and `SUB` instructions.
    static SHARD: LazyLock<ExecutionRecord> = LazyLock::new(|| {
        let add_events = (0..1)
            .flat_map(|i| {
                [{
<<<<<<< HEAD
                    let operand_1 = thread_rng().gen_range(0..u32::MAX);
                    let operand_2 = thread_rng().gen_range(0..u32::MAX);
=======
                    let operand_1 = 1u32;
                    let operand_2 = 2u32;
>>>>>>> 6b4d625f
                    let result = operand_1.wrapping_add(operand_2);
                    AluEvent::new(i % 2, 0, Opcode::ADD, result, operand_1, operand_2)
                }]
            })
            .collect::<Vec<_>>();
        let sub_events = (0..255)
            .flat_map(|i| {
                [{
                    let operand_1 = thread_rng().gen_range(0..u32::MAX);
                    let operand_2 = thread_rng().gen_range(0..u32::MAX);
                    let result = operand_1.wrapping_add(operand_2);
                    AluEvent::new(i % 2, 0, Opcode::SUB, result, operand_1, operand_2)
                }]
            })
            .collect::<Vec<_>>();
        ExecutionRecord { add_events, ..Default::default() }
    });

    #[test]
    fn generate_trace() {
        let mut shard = ExecutionRecord::default();
        shard.add_events = vec![AluEvent::new(0, 0, Opcode::ADD, 14, 8, 6)];
        let chip = AddSubChip::default();
        let trace: RowMajorMatrix<BabyBear> =
            chip.generate_trace(&shard, &mut ExecutionRecord::default());
        println!("{:?}", trace.values)
    }

    #[test]
    fn prove_babybear() {
        let config = BabyBearPoseidon2::new();
        let mut challenger = config.challenger();

        let mut shard = ExecutionRecord::default();
        for i in 0..1 {
            let operand_1 = thread_rng().gen_range(0..u32::MAX);
            let operand_2 = thread_rng().gen_range(0..u32::MAX);
            let result = operand_1.wrapping_add(operand_2);
            shard.add_events.push(AluEvent::new(
                i % 2,
                0,
                Opcode::ADD,
                result,
                operand_1,
                operand_2,
            ));
        }
        for i in 0..255 {
            let operand_1 = thread_rng().gen_range(0..u32::MAX);
            let operand_2 = thread_rng().gen_range(0..u32::MAX);
            let result = operand_1.wrapping_sub(operand_2);
            shard.add_events.push(AluEvent::new(
                i % 2,
                0,
                Opcode::SUB,
                result,
                operand_1,
                operand_2,
            ));
        }

        let chip = AddSubChip::default();
        let trace: RowMajorMatrix<BabyBear> =
            chip.generate_trace(&shard, &mut ExecutionRecord::default());
        let proof = prove::<BabyBearPoseidon2, _>(&config, &chip, &mut challenger, trace);

        let mut challenger = config.challenger();
        verify(&config, &chip, &mut challenger, &proof).unwrap();
    }

    #[cfg(feature = "sys")]
    #[test]
    fn test_generate_trace_ffi_eq_rust() {
        let shard = LazyLock::force(&SHARD);

        let chip = AddSubChip::default();
        let trace: RowMajorMatrix<BabyBear> =
            chip.generate_trace(shard, &mut ExecutionRecord::default());
        let trace_ffi = generate_trace_ffi(shard);

        assert_eq!(trace_ffi, trace);
    }

    #[cfg(feature = "sys")]
    fn generate_trace_ffi(input: &ExecutionRecord) -> RowMajorMatrix<BabyBear> {
        type F = BabyBear;

        let chunk_size =
            std::cmp::max((input.add_events.len() + input.sub_events.len()) / num_cpus::get(), 1);

        let events = input.add_events.iter().chain(input.sub_events.iter()).collect::<Vec<_>>();
        let row_batches = events
            .par_chunks(chunk_size)
            .map(|events| {
                let rows = events
                    .iter()
                    .map(|event| {
                        let mut row = [F::zero(); NUM_ADD_SUB_COLS];
                        let cols: &mut AddSubCols<F> = row.as_mut_slice().borrow_mut();
                        unsafe {
                            crate::sys::add_sub_event_to_row_babybear(event, cols);
                        }
                        row
                    })
                    .collect::<Vec<_>>();
                rows
            })
            .collect::<Vec<_>>();

        let mut rows: Vec<[F; NUM_ADD_SUB_COLS]> = vec![];
        for row_batch in row_batches {
            rows.extend(row_batch);
        }

        pad_rows_fixed(&mut rows, || [F::zero(); NUM_ADD_SUB_COLS], None);
<<<<<<< HEAD
=======

>>>>>>> 6b4d625f
        // Convert the trace to a row major matrix.
        RowMajorMatrix::new(rows.into_iter().flatten().collect::<Vec<_>>(), NUM_ADD_SUB_COLS)
    }
}<|MERGE_RESOLUTION|>--- conflicted
+++ resolved
@@ -218,19 +218,13 @@
     use p3_baby_bear::BabyBear;
     use p3_field::AbstractField;
     use p3_matrix::dense::RowMajorMatrix;
-<<<<<<< HEAD
-=======
     use p3_matrix::Matrix;
->>>>>>> 6b4d625f
     use p3_maybe_rayon::prelude::ParallelSlice;
     use rand::{thread_rng, Rng};
     use sp1_core_executor::{events::AluEvent, ExecutionRecord, Opcode};
     use sp1_stark::{air::MachineAir, baby_bear_poseidon2::BabyBearPoseidon2, StarkGenericConfig};
     use std::borrow::BorrowMut;
-<<<<<<< HEAD
-=======
     use std::iter::once;
->>>>>>> 6b4d625f
     use std::sync::LazyLock;
 
     use super::*;
@@ -243,13 +237,8 @@
         let add_events = (0..1)
             .flat_map(|i| {
                 [{
-<<<<<<< HEAD
-                    let operand_1 = thread_rng().gen_range(0..u32::MAX);
-                    let operand_2 = thread_rng().gen_range(0..u32::MAX);
-=======
                     let operand_1 = 1u32;
                     let operand_2 = 2u32;
->>>>>>> 6b4d625f
                     let result = operand_1.wrapping_add(operand_2);
                     AluEvent::new(i % 2, 0, Opcode::ADD, result, operand_1, operand_2)
                 }]
@@ -365,10 +354,7 @@
         }
 
         pad_rows_fixed(&mut rows, || [F::zero(); NUM_ADD_SUB_COLS], None);
-<<<<<<< HEAD
-=======
-
->>>>>>> 6b4d625f
+
         // Convert the trace to a row major matrix.
         RowMajorMatrix::new(rows.into_iter().flatten().collect::<Vec<_>>(), NUM_ADD_SUB_COLS)
     }
