--- conflicted
+++ resolved
@@ -12,12 +12,7 @@
     memory::PagedMemory,
     record::{ExecutionRecord, MemoryAccessRecord},
     syscalls::SyscallCode,
-<<<<<<< HEAD
-    utils::{deserialize_hashmap_as_vec, serialize_hashmap_as_vec},
     ExecutorMode, SP1ReduceProof,
-=======
-    ExecutorMode,
->>>>>>> fca5db0b
 };
 
 /// Holds data describing the current state of a program's execution.
