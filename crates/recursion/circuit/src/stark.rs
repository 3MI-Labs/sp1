--- conflicted
+++ resolved
@@ -565,10 +565,6 @@
             &SP1Stdin::new(),
             opts,
             SP1Context::default(),
-<<<<<<< HEAD
-            None,
-=======
->>>>>>> fd6609b0
             None,
         )
         .unwrap();
