--- conflicted
+++ resolved
@@ -36,8 +36,5 @@
 criterion = { version = "0.5.1", features = ["html_reports"] }
 
 [features]
-<<<<<<< HEAD
-=======
 default = ["debug"]
->>>>>>> fd6609b0
 debug = ["sp1-recursion-core/debug", "dep:backtrace"]