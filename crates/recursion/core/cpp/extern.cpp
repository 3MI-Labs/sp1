--- conflicted
+++ resolved
@@ -1,122 +1,105 @@
-<<<<<<< HEAD
-#include "babybear.hpp"
+#include "bb31_t.hpp"
 #include "sys.hpp"
 
-using namespace sp1_core_machine_sys;
+namespace sp1_recursion_core_sys {
+extern void alu_base_event_to_row_babybear(const BaseAluIo<BabyBearP3>* io,
+                                           BaseAluValueCols<BabyBearP3>* cols) {
+  alu_base::event_to_row<bb31_t>(
+      *reinterpret_cast<const BaseAluIo<bb31_t>*>(io),
+      *reinterpret_cast<BaseAluValueCols<bb31_t>*>(cols));
+}
+extern void alu_base_instr_to_row_babybear(
+    const BaseAluInstr<BabyBearP3>* instr,
+    BaseAluAccessCols<BabyBearP3>* access) {
+  alu_base::instr_to_row<bb31_t>(
+      *reinterpret_cast<const BaseAluInstr<bb31_t>*>(instr),
+      *reinterpret_cast<BaseAluAccessCols<bb31_t>*>(access));
+}
 
-namespace sp1_recursion_core_sys
-{
-    extern void alu_base_event_to_row_babybear(const BaseAluIo<BabyBearP3> *io, BaseAluValueCols<BabyBearP3> *cols)
-    {
-        alu_base::event_to_row<BabyBear>(
-            *reinterpret_cast<const BaseAluIo<BabyBear> *>(io),
-            *reinterpret_cast<BaseAluValueCols<BabyBear> *>(cols));
-    }
-    extern void alu_base_instr_to_row_babybear(const BaseAluInstr<BabyBearP3> *instr, BaseAluAccessCols<BabyBearP3> *access)
-    {
-        alu_base::instr_to_row<BabyBear>(
-            *reinterpret_cast<const BaseAluInstr<BabyBear> *>(instr),
-            *reinterpret_cast<BaseAluAccessCols<BabyBear> *>(access));
-    }
+extern void alu_ext_event_to_row_babybear(const ExtAluIo<Block<BabyBearP3>>* io,
+                                          ExtAluValueCols<BabyBearP3>* cols) {
+  alu_ext::event_to_row<bb31_t>(
+      *reinterpret_cast<const ExtAluIo<Block<bb31_t>>*>(io),
+      *reinterpret_cast<ExtAluValueCols<bb31_t>*>(cols));
+}
+extern void alu_ext_instr_to_row_babybear(
+    const ExtAluInstr<BabyBearP3>* instr,
+    ExtAluAccessCols<BabyBearP3>* access) {
+  alu_ext::instr_to_row<bb31_t>(
+      *reinterpret_cast<const ExtAluInstr<bb31_t>*>(instr),
+      *reinterpret_cast<ExtAluAccessCols<bb31_t>*>(access));
+}
 
-    extern void alu_ext_event_to_row_babybear(const ExtAluIo<Block<BabyBearP3>> *io, ExtAluValueCols<BabyBearP3> *cols)
-    {
-        alu_ext::event_to_row<BabyBear>(
-            *reinterpret_cast<const ExtAluIo<Block<BabyBear>> *>(io),
-            *reinterpret_cast<ExtAluValueCols<BabyBear> *>(cols));
-    }
-    extern void alu_ext_instr_to_row_babybear(const ExtAluInstr<BabyBearP3> *instr, ExtAluAccessCols<BabyBearP3> *access)
-    {
-        alu_ext::instr_to_row<BabyBear>(
-            *reinterpret_cast<const ExtAluInstr<BabyBear> *>(instr),
-            *reinterpret_cast<ExtAluAccessCols<BabyBear> *>(access));
-    }
+extern void batch_fri_event_to_row_babybear(const BatchFRIEvent<BabyBearP3>* io,
+                                            BatchFRICols<BabyBearP3>* cols) {
+  batch_fri::event_to_row<bb31_t>(
+      *reinterpret_cast<const BatchFRIEvent<bb31_t>*>(io),
+      *reinterpret_cast<BatchFRICols<bb31_t>*>(cols));
+}
+extern void batch_fri_instr_to_row_babybear(
+    const BatchFRIInstrFFI<BabyBearP3>* instr,
+    BatchFRIPreprocessedCols<BabyBearP3>* cols) {
+  batch_fri::instr_to_row<bb31_t>(
+      *reinterpret_cast<const BatchFRIInstrFFI<bb31_t>*>(instr),
+      *reinterpret_cast<BatchFRIPreprocessedCols<bb31_t>*>(cols));
+}
 
-    extern void batch_fri_event_to_row_babybear(const BatchFRIEvent<BabyBearP3> *io, BatchFRICols<BabyBearP3> *cols)
-    {
-        batch_fri::event_to_row<BabyBear>(
-            *reinterpret_cast<const BatchFRIEvent<BabyBear> *>(io),
-            *reinterpret_cast<BatchFRICols<BabyBear> *>(cols));
-    }
-    extern void batch_fri_instr_to_row_babybear(const BatchFRIInstrFFI<BabyBearP3> *instr, BatchFRIPreprocessedCols<BabyBearP3> *cols)
-    {
-        batch_fri::instr_to_row<BabyBear>(
-            *reinterpret_cast<const BatchFRIInstrFFI<BabyBear> *>(instr),
-            *reinterpret_cast<BatchFRIPreprocessedCols<BabyBear> *>(cols));
-    }
+extern void exp_reverse_bits_event_to_row_babybear(
+    const ExpReverseBitsEventFFI<BabyBearP3>* io, size_t i,
+    ExpReverseBitsLenCols<BabyBearP3>* cols) {
+  exp_reverse_bits::event_to_row<bb31_t>(
+      *reinterpret_cast<const ExpReverseBitsEventFFI<bb31_t>*>(io), i,
+      *reinterpret_cast<ExpReverseBitsLenCols<bb31_t>*>(cols));
+}
+extern void exp_reverse_bits_instr_to_row_babybear(
+    const ExpReverseBitsInstrFFI<BabyBearP3>* instr, size_t i, size_t len,
+    ExpReverseBitsLenPreprocessedCols<BabyBearP3>* cols) {
+  exp_reverse_bits::instr_to_row<bb31_t>(
+      *reinterpret_cast<const ExpReverseBitsInstrFFI<bb31_t>*>(instr), i, len,
+      *reinterpret_cast<ExpReverseBitsLenPreprocessedCols<bb31_t>*>(cols));
+}
 
-    extern void exp_reverse_bits_event_to_row_babybear(
-        const ExpReverseBitsEventFFI<BabyBearP3> *io,
-        size_t i,
-        ExpReverseBitsLenCols<BabyBearP3> *cols)
-    {
-        exp_reverse_bits::event_to_row<BabyBear>(
-            *reinterpret_cast<const ExpReverseBitsEventFFI<BabyBear> *>(io),
-            i,
-            *reinterpret_cast<ExpReverseBitsLenCols<BabyBear> *>(cols));
-    }
-    extern void exp_reverse_bits_instr_to_row_babybear(
-        const ExpReverseBitsInstrFFI<BabyBearP3> *instr,
-        size_t i,
-        size_t len,
-        ExpReverseBitsLenPreprocessedCols<BabyBearP3> *cols)
-    {
-        exp_reverse_bits::instr_to_row<BabyBear>(
-            *reinterpret_cast<const ExpReverseBitsInstrFFI<BabyBear> *>(instr),
-            i,
-            len,
-            *reinterpret_cast<ExpReverseBitsLenPreprocessedCols<BabyBear> *>(cols));
-    }
+extern void fri_fold_event_to_row_babybear(const FriFoldEvent<BabyBearP3>* io,
+                                           FriFoldCols<BabyBearP3>* cols) {
+  fri_fold::event_to_row<bb31_t>(
+      *reinterpret_cast<const FriFoldEvent<bb31_t>*>(io),
+      *reinterpret_cast<FriFoldCols<bb31_t>*>(cols));
+}
+extern void fri_fold_instr_to_row_babybear(
+    const FriFoldInstrFFI<BabyBearP3>* instr, size_t i,
+    FriFoldPreprocessedCols<BabyBearP3>* cols) {
+  fri_fold::instr_to_row<bb31_t>(
+      *reinterpret_cast<const FriFoldInstrFFI<bb31_t>*>(instr), i,
+      *reinterpret_cast<FriFoldPreprocessedCols<bb31_t>*>(cols));
+}
 
-    extern void fri_fold_event_to_row_babybear(const FriFoldEvent<BabyBearP3> *io, FriFoldCols<BabyBearP3> *cols)
-    {
-        fri_fold::event_to_row<BabyBear>(
-            *reinterpret_cast<const FriFoldEvent<BabyBear> *>(io),
-            *reinterpret_cast<FriFoldCols<BabyBear> *>(cols));
-    }
-    extern void fri_fold_instr_to_row_babybear(const FriFoldInstrFFI<BabyBearP3> *instr, size_t i, FriFoldPreprocessedCols<BabyBearP3> *cols)
-    {
-        fri_fold::instr_to_row<BabyBear>(
-            *reinterpret_cast<const FriFoldInstrFFI<BabyBear> *>(instr),
-            i,
-            *reinterpret_cast<FriFoldPreprocessedCols<BabyBear> *>(cols));
-    }
+extern void public_values_event_to_row_babybear(
+    const CommitPublicValuesEvent<BabyBearP3>* io, size_t digest_idx,
+    PublicValuesCols<BabyBearP3>* cols) {
+  public_values::event_to_row<bb31_t>(
+      *reinterpret_cast<const CommitPublicValuesEvent<bb31_t>*>(io),
+      digest_idx, *reinterpret_cast<PublicValuesCols<bb31_t>*>(cols));
+}
+extern void public_values_instr_to_row_babybear(
+    const CommitPublicValuesInstr<BabyBearP3>* instr, size_t digest_idx,
+    PublicValuesPreprocessedCols<BabyBearP3>* cols) {
+  public_values::instr_to_row<bb31_t>(
+      *reinterpret_cast<const CommitPublicValuesInstr<bb31_t>*>(instr),
+      digest_idx,
+      *reinterpret_cast<PublicValuesPreprocessedCols<bb31_t>*>(cols));
+}
 
-    extern void public_values_event_to_row_babybear(const CommitPublicValuesEvent<BabyBearP3> *io, size_t digest_idx, PublicValuesCols<BabyBearP3> *cols)
-    {
-        public_values::event_to_row<BabyBear>(
-            *reinterpret_cast<const CommitPublicValuesEvent<BabyBear> *>(io),
-            digest_idx,
-            *reinterpret_cast<PublicValuesCols<BabyBear> *>(cols));
-    }
-    extern void public_values_instr_to_row_babybear(const CommitPublicValuesInstr<BabyBearP3> *instr, size_t digest_idx, PublicValuesPreprocessedCols<BabyBearP3> *cols)
-    {
-        public_values::instr_to_row<BabyBear>(
-            *reinterpret_cast<const CommitPublicValuesInstr<BabyBear> *>(instr),
-            digest_idx,
-            *reinterpret_cast<PublicValuesPreprocessedCols<BabyBear> *>(cols));
-    }
-
-    extern void select_event_to_row_babybear(const SelectEvent<BabyBearP3> *io, SelectCols<BabyBearP3> *cols)
-    {
-        select::event_to_row<BabyBear>(
-            *reinterpret_cast<const SelectEvent<BabyBear> *>(io),
-            *reinterpret_cast<SelectCols<BabyBear> *>(cols));
-    }
-    extern void select_instr_to_row_babybear(const SelectInstr<BabyBearP3> *instr, SelectPreprocessedCols<BabyBearP3> *cols)
-    {
-        select::instr_to_row<BabyBear>(
-            *reinterpret_cast<const SelectInstr<BabyBear> *>(instr),
-            *reinterpret_cast<SelectPreprocessedCols<BabyBear> *>(cols));
-    }
-} // namespace sp1_recursion_core_sys
-=======
-#include "bb31_t.hpp"
-#include "alu_base.hpp"
-
-namespace recursion_generate_trace_sys {
-extern void alu_base_generate_trace() {
-    recursion::alu_base::event_to_row<bb31_t>();
+extern void select_event_to_row_babybear(const SelectEvent<BabyBearP3>* io,
+                                         SelectCols<BabyBearP3>* cols) {
+  select::event_to_row<bb31_t>(
+      *reinterpret_cast<const SelectEvent<bb31_t>*>(io),
+      *reinterpret_cast<SelectCols<bb31_t>*>(cols));
 }
-}  // namespace sp1
->>>>>>> 6b4d625f
+extern void select_instr_to_row_babybear(
+    const SelectInstr<BabyBearP3>* instr,
+    SelectPreprocessedCols<BabyBearP3>* cols) {
+  select::instr_to_row<bb31_t>(
+      *reinterpret_cast<const SelectInstr<bb31_t>*>(instr),
+      *reinterpret_cast<SelectPreprocessedCols<bb31_t>*>(cols));
+}
+}  // namespace sp1_recursion_core_sys