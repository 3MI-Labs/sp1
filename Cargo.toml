--- conflicted
+++ resolved
@@ -46,73 +46,6 @@
 
 [workspace.dependencies]
 # sp1
-<<<<<<< HEAD
-sp1-build = { path = "crates/build", version = "2.0.0" }
-sp1-cli = { path = "crates/cli", version = "2.0.0", default-features = false }
-sp1-core-machine = { path = "crates/core/machine", version = "2.0.0" }
-sp1-core-executor = { path = "crates/core/executor", version = "2.0.0" }
-sp1-curves = { path = "crates/curves", version = "2.0.0" }
-sp1-derive = { path = "crates/derive", version = "2.0.0" }
-sp1-eval = { path = "crates/eval", version = "2.0.0" }
-sp1-helper = { path = "crates/helper", version = "2.0.0", default-features = false }
-sp1-primitives = { path = "crates/primitives", version = "2.0.0" }
-sp1-prover = { path = "crates/prover", version = "2.0.0" }
-sp1-recursion-compiler = { path = "crates/recursion/compiler", version = "2.0.0" }
-sp1-recursion-core = { path = "crates/recursion/core", version = "2.0.0", default-features = false }
-sp1-recursion-derive = { path = "crates/recursion/derive", version = "2.0.0", default-features = false }
-sp1-recursion-gnark-ffi = { path = "crates/recursion/gnark-ffi", version = "2.0.0", default-features = false }
-sp1-recursion-circuit = { path = "crates/recursion/circuit", version = "2.0.0", default-features = false }
-sp1-sdk = { path = "crates/sdk", version = "2.0.0" }
-sp1-cuda = { path = "crates/cuda", version = "2.0.0" }
-sp1-stark = { path = "crates/stark", version = "2.0.0" }
-sp1-lib = { path = "crates/zkvm/lib", version = "2.0.0", default-features = false }
-sp1-zkvm = { path = "crates/zkvm/entrypoint", version = "2.0.0", default-features = false }
-
-# p3
-# p3-air = "0.1.3-succinct"
-# p3-field = "0.1.3-succinct"
-# p3-commit = "0.1.3-succinct"
-# p3-matrix = "0.1.3-succinct"
-# p3-baby-bear = { version = "0.1.3-succinct", features = ["nightly-features"] }
-# p3-util = "0.1.3-succinct"
-# p3-challenger = "0.1.3-succinct"
-# p3-dft = "0.1.3-succinct"
-# p3-fri = "0.1.3-succinct"
-# p3-goldilocks = "0.1.3-succinct"
-# p3-keccak = "0.1.3-succinct"
-# p3-keccak-air = "0.1.3-succinct"
-# p3-blake3 = "0.1.3-succinct"
-# p3-mds = "0.1.3-succinct"
-# p3-merkle-tree = "0.1.3-succinct"
-# p3-poseidon2 = "0.1.3-succinct"
-# p3-symmetric = "0.1.3-succinct"
-# p3-uni-stark = "0.1.3-succinct"
-# p3-maybe-rayon = "0.1.3-succinct"
-# p3-bn254-fr = "0.1.3-succinct"
-
-# For local development. 
-
-p3-air = { git = "https://github.com/Plonky3/Plonky3", branch = "sp1-v3" }
-p3-field = { git = "https://github.com/Plonky3/Plonky3", branch = "sp1-v3" }
-p3-commit = { git = "https://github.com/Plonky3/Plonky3", branch = "sp1-v3" }
-p3-matrix = { git = "https://github.com/Plonky3/Plonky3", branch = "sp1-v3" }
-p3-baby-bear = { git = "https://github.com/Plonky3/Plonky3", branch = "sp1-v3" }
-p3-util = { git = "https://github.com/Plonky3/Plonky3", branch = "sp1-v3" }
-p3-challenger = { git = "https://github.com/Plonky3/Plonky3", branch = "sp1-v3" }
-p3-dft = { git = "https://github.com/Plonky3/Plonky3", branch = "sp1-v3" }
-p3-fri = { git = "https://github.com/Plonky3/Plonky3", branch = "sp1-v3" }
-p3-goldilocks = { git = "https://github.com/Plonky3/Plonky3", branch = "sp1-v3" }
-p3-keccak = { git = "https://github.com/Plonky3/Plonky3", branch = "sp1-v3" }
-p3-keccak-air = { git = "https://github.com/Plonky3/Plonky3", branch = "sp1-v3" }
-p3-blake3 = { git = "https://github.com/Plonky3/Plonky3", branch = "sp1-v3" }
-p3-mds = { git = "https://github.com/Plonky3/Plonky3", branch = "sp1-v3" }
-p3-merkle-tree = { git = "https://github.com/Plonky3/Plonky3", branch = "sp1-v3" }
-p3-poseidon2 = { git = "https://github.com/Plonky3/Plonky3", branch = "sp1-v3" }
-p3-symmetric = { git = "https://github.com/Plonky3/Plonky3", branch = "sp1-v3" }
-p3-uni-stark = { git = "https://github.com/Plonky3/Plonky3", branch = "sp1-v3" }
-p3-maybe-rayon = { git = "https://github.com/Plonky3/Plonky3", branch = "sp1-v3" }
-p3-bn254-fr = { git = "https://github.com/Plonky3/Plonky3", branch = "sp1-v3" }
-=======
 sp1-build = { path = "crates/build", version = "=3.0.0-rc4" }
 sp1-cli = { path = "crates/cli", version = "=3.0.0-rc4", default-features = false }
 sp1-core-machine = { path = "crates/core/machine", version = "=3.0.0-rc4" }
@@ -178,7 +111,6 @@
 # p3-uni-stark = { git = "https://github.com/Plonky3/Plonky3", branch = "sp1-v3" }
 # p3-maybe-rayon = { git = "https://github.com/Plonky3/Plonky3", branch = "sp1-v3" }
 # p3-bn254-fr = { git = "https://github.com/Plonky3/Plonky3", branch = "sp1-v3" }
->>>>>>> 8f1749e3
 
 # p3-air = { path = "../Plonky3/air" }
 # p3-field = { path = "../Plonky3/field" }
