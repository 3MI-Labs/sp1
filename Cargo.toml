<<<<<<< HEAD
[workspace]
members = [
  "build",
  "cli",
  "core",
  "derive",
  "eval",
  "helper",
  "primitives",
  "prover",
  "recursion/circuit",
  "recursion/circuit-v2",
  "recursion/compiler",
  "recursion/core",
  "recursion/core-v2",
  "recursion/derive",
  "recursion/gnark-cli",
  "recursion/gnark-ffi",
  "recursion/program",
  "server",
  "sdk",
  "zkvm/*",
]
exclude = ["examples/target"]
resolver = "2"

=======
>>>>>>> 6a6c0648
[workspace.package]
version = "1.1.1"
edition = "2021"
license = "MIT OR Apache-2.0"
repository = "https://github.com/succinctlabs/sp1"
keywords = ["sp1", "succinct", "zero-knowledge", "zkvm"]
categories = ["cryptography"]

[workspace]
members = [
  "crates/build",
  "crates/cli",
  "crates/core/executor",
  "crates/core/machine",
  "crates/curves",
  "crates/derive",
  "crates/helper",
  "crates/primitives",
  "crates/prover",
  "crates/recursion/circuit",
  "crates/recursion/compiler",
  "crates/recursion/core",
  "crates/recursion/derive",
  "crates/recursion/gnark-cli",
  "crates/recursion/gnark-ffi",
  "crates/recursion/program",
  "crates/sdk",
  "crates/server",
  "crates/stark",
  "crates/zkvm/*",
]
exclude = ["examples/target"]
resolver = "2"

[profile.release]
opt-level = 3

[profile.bench]
opt-level = 3

[profile.fast]
inherits = "release"
debug = true
debug-assertions = true

[workspace.dependencies]
<<<<<<< HEAD
sp1-build = { path = "build", version = "1.1.1" }
sp1-derive = { path = "derive", version = "1.1.1" }
sp1-core = { path = "core", version = "1.1.1" }
sp1-cli = { path = "cli", version = "1.1.1", default-features = false }
sp1-eval = { path = "eval", version = "1.1.0", default-features = false }
sp1-helper = { path = "helper", version = "1.1.1", default-features = false }
sp1-primitives = { path = "primitives", version = "1.1.1" }
sp1-prover = { path = "prover", version = "1.1.1" }
sp1-recursion-compiler = { path = "recursion/compiler", version = "1.1.1" }
sp1-recursion-core = { path = "recursion/core", version = "1.1.1", default-features = false }
sp1-recursion-core-v2 = { path = "recursion/core-v2", version = "1.1.1", default-features = false }
sp1-recursion-derive = { path = "recursion/derive", version = "1.1.1", default-features = false }
sp1-recursion-gnark-ffi = { path = "recursion/gnark-ffi", version = "1.1.1", default-features = false }
sp1-recursion-program = { path = "recursion/program", version = "1.1.1", default-features = false }
sp1-recursion-circuit = { path = "recursion/circuit", version = "1.1.1", default-features = false }
sp1-recursion-circuit-v2 = { path = "recursion/circuit-v2", version = "1.1.1", default-features = false }
sp1-sdk = { path = "sdk", version = "1.1.1" }
sp1-server = { path = "server", version = "1.1.1" }
sp1-lib = { path = "zkvm/lib", version = "1.1.1", default-features = false }
sp1-zkvm = { path = "zkvm/entrypoint", version = "1.1.1", default-features = false }
=======
# sp1
sp1-build = { path = "crates/build", version = "1.1.1" }
sp1-core-machine = { path = "crates/core/machine", version = "1.1.1" }
sp1-core-executor = { path = "crates/core/executor", version = "1.1.1" }
sp1-derive = { path = "crates/derive", version = "1.1.1" }
sp1-cli = { path = "crates/cli", version = "1.1.1", default-features = false }
sp1-curves = { path = "crates/curves", version = "1.1.1" }
sp1-helper = { path = "crates/helper", version = "1.1.1", default-features = false }
sp1-primitives = { path = "crates/primitives", version = "1.1.1" }
sp1-prover = { path = "crates/prover", version = "1.1.1" }
sp1-recursion-compiler = { path = "crates/recursion/compiler", version = "1.1.1" }
sp1-recursion-core = { path = "crates/recursion/core", version = "1.1.1", default-features = false }
sp1-recursion-derive = { path = "crates/recursion/derive", version = "1.1.1", default-features = false }
sp1-recursion-gnark-ffi = { path = "crates/recursion/gnark-ffi", version = "1.1.1", default-features = false }
sp1-recursion-program = { path = "crates/recursion/program", version = "1.1.1", default-features = false }
sp1-recursion-circuit = { path = "crates/recursion/circuit", version = "1.1.1", default-features = false }
sp1-sdk = { path = "crates/sdk", version = "1.1.1" }
sp1-server = { path = "crates/server", version = "1.1.1" }
sp1-stark = { path = "crates/stark", version = "1.1.1" }
sp1-lib = { path = "crates/zkvm/lib", version = "1.1.1", default-features = false }
sp1-zkvm = { path = "crates/zkvm/entrypoint", version = "1.1.1", default-features = false }

# p3
>>>>>>> 6a6c0648
p3-air = "0.1.3-succinct"
p3-field = "0.1.3-succinct"
p3-commit = "0.1.3-succinct"
p3-matrix = "0.1.3-succinct"
p3-baby-bear = { version = "0.1.3-succinct", features = ["nightly-features"] }
p3-util = "0.1.3-succinct"
p3-challenger = "0.1.3-succinct"
p3-dft = "0.1.3-succinct"
p3-fri = "0.1.3-succinct"
p3-goldilocks = "0.1.3-succinct"
p3-keccak = "0.1.3-succinct"
p3-keccak-air = "0.1.3-succinct"
p3-blake3 = "0.1.3-succinct"
p3-mds = "0.1.3-succinct"
p3-merkle-tree = "0.1.3-succinct"
p3-poseidon2 = "0.1.3-succinct"
p3-symmetric = "0.1.3-succinct"
p3-uni-stark = "0.1.3-succinct"
p3-maybe-rayon = "0.1.3-succinct"
p3-bn254-fr = "0.1.3-succinct"

# For local development. 

# p3-air = { path = "../Plonky3/air" }
# p3-field = { path = "../Plonky3/field" }
# p3-commit = { path = "../Plonky3/commit" }
# p3-matrix = { path = "../Plonky3/matrix" }
# p3-baby-bear = { path = "../Plonky3/baby-bear" }
# p3-util = { path = "../Plonky3/util" }
# p3-challenger = { path = "../Plonky3/challenger" }
# p3-dft = { path = "../Plonky3/dft" }
# p3-fri = { path = "../Plonky3/fri" }
# p3-goldilocks = { path = "../Plonky3/goldilocks" }
# p3-keccak = { path = "../Plonky3/keccak" }
# p3-keccak-air = { path = "../Plonky3/keccak-air" }
# p3-blake3 = { path = "../Plonky3/blake3" }
# p3-mds = { path = "../Plonky3/mds" }
# p3-merkle-tree = { path = "../Plonky3/merkle-tree" }
# p3-poseidon2 = { path = "../Plonky3/poseidon2" }
# p3-symmetric = { path = "../Plonky3/symmetric" }
# p3-uni-stark = { path = "../Plonky3/uni-stark" }
# p3-maybe-rayon = { path = "../Plonky3/maybe-rayon" }
# p3-bn254-fr = { path = "../Plonky3/bn254-fr" }<|MERGE_RESOLUTION|>--- conflicted
+++ resolved
@@ -1,32 +1,3 @@
-<<<<<<< HEAD
-[workspace]
-members = [
-  "build",
-  "cli",
-  "core",
-  "derive",
-  "eval",
-  "helper",
-  "primitives",
-  "prover",
-  "recursion/circuit",
-  "recursion/circuit-v2",
-  "recursion/compiler",
-  "recursion/core",
-  "recursion/core-v2",
-  "recursion/derive",
-  "recursion/gnark-cli",
-  "recursion/gnark-ffi",
-  "recursion/program",
-  "server",
-  "sdk",
-  "zkvm/*",
-]
-exclude = ["examples/target"]
-resolver = "2"
-
-=======
->>>>>>> 6a6c0648
 [workspace.package]
 version = "1.1.1"
 edition = "2021"
@@ -73,28 +44,6 @@
 debug-assertions = true
 
 [workspace.dependencies]
-<<<<<<< HEAD
-sp1-build = { path = "build", version = "1.1.1" }
-sp1-derive = { path = "derive", version = "1.1.1" }
-sp1-core = { path = "core", version = "1.1.1" }
-sp1-cli = { path = "cli", version = "1.1.1", default-features = false }
-sp1-eval = { path = "eval", version = "1.1.0", default-features = false }
-sp1-helper = { path = "helper", version = "1.1.1", default-features = false }
-sp1-primitives = { path = "primitives", version = "1.1.1" }
-sp1-prover = { path = "prover", version = "1.1.1" }
-sp1-recursion-compiler = { path = "recursion/compiler", version = "1.1.1" }
-sp1-recursion-core = { path = "recursion/core", version = "1.1.1", default-features = false }
-sp1-recursion-core-v2 = { path = "recursion/core-v2", version = "1.1.1", default-features = false }
-sp1-recursion-derive = { path = "recursion/derive", version = "1.1.1", default-features = false }
-sp1-recursion-gnark-ffi = { path = "recursion/gnark-ffi", version = "1.1.1", default-features = false }
-sp1-recursion-program = { path = "recursion/program", version = "1.1.1", default-features = false }
-sp1-recursion-circuit = { path = "recursion/circuit", version = "1.1.1", default-features = false }
-sp1-recursion-circuit-v2 = { path = "recursion/circuit-v2", version = "1.1.1", default-features = false }
-sp1-sdk = { path = "sdk", version = "1.1.1" }
-sp1-server = { path = "server", version = "1.1.1" }
-sp1-lib = { path = "zkvm/lib", version = "1.1.1", default-features = false }
-sp1-zkvm = { path = "zkvm/entrypoint", version = "1.1.1", default-features = false }
-=======
 # sp1
 sp1-build = { path = "crates/build", version = "1.1.1" }
 sp1-core-machine = { path = "crates/core/machine", version = "1.1.1" }
@@ -107,6 +56,7 @@
 sp1-prover = { path = "crates/prover", version = "1.1.1" }
 sp1-recursion-compiler = { path = "crates/recursion/compiler", version = "1.1.1" }
 sp1-recursion-core = { path = "crates/recursion/core", version = "1.1.1", default-features = false }
+sp1-recursion-core-v2 = { path = "crates/recursion/core-v2", version = "1.1.1", default-features = false }
 sp1-recursion-derive = { path = "crates/recursion/derive", version = "1.1.1", default-features = false }
 sp1-recursion-gnark-ffi = { path = "crates/recursion/gnark-ffi", version = "1.1.1", default-features = false }
 sp1-recursion-program = { path = "crates/recursion/program", version = "1.1.1", default-features = false }
@@ -118,7 +68,6 @@
 sp1-zkvm = { path = "crates/zkvm/entrypoint", version = "1.1.1", default-features = false }
 
 # p3
->>>>>>> 6a6c0648
 p3-air = "0.1.3-succinct"
 p3-field = "0.1.3-succinct"
 p3-commit = "0.1.3-succinct"
