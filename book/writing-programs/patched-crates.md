# Patched Crates

We maintain forks of commonly used libraries in blockchain infrastructure to significantly accelerate the execution of certain operations.
Under the hood, we use [precompiles](./precompiles.md) to achieve tremendous performance improvements in proof generation time.

**If you know of a library or library version that you think should be patched, please open an issue or a pull request!**

## Supported Libraries

<<<<<<< HEAD
| Crate Name          | Repository                                                                            | Notes                                               |
| ------------------- | ------------------------------------------------------------------------------------- | --------------------------------------------------- |
| sha2                | [sp1-patches/RustCrypto-hashes](https://github.com/sp1-patches/RustCrypto-hashes)     | sha256                                              |
| sha3                | [sp1-patches/RustCrypto-hashes](https://github.com/sp1-patches/RustCrypto-hashes)     | keccak256                                           |
| bigint              | [sp1-patches/RustCrypto-bigint](https://github.com/sp1-patches/RustCrypto-bigint)     | bigint                                              |
| tiny-keccak         | [sp1-patches/tiny-keccak](https://github.com/sp1-patches/tiny-keccak)                 | keccak256                                           |
| ed25519-consensus   | [sp1-patches/ed25519-consensus](http://github.com/sp1-patches/ed25519-consensus)      | ed25519 verify                                      |
| curve25519-dalek-ng | [sp1-patches/curve25519-dalek-ng](https://github.com/sp1-patches/curve25519-dalek-ng) | ed25519 verify                                      |
| curve25519-dalek    | [sp1-patches/curve25519-dalek](https://github.com/sp1-patches/curve25519-dalek)       | ed25519 verify                                      |
| ecdsa-core          | [sp1-patches/signatures](http://github.com/sp1-patches/signatures)                    | secp256k1 and secp256r1 verify                                    |
| secp256k1           | [sp1-patches/rust-secp256k1](http://github.com/sp1-patches/rust-secp256k1)            | secp256k1 verify                                    |
| substrate-bn        | [sp1-patches/bn](https://github.com/sp1-patches/bn)                                   | BN254                                               |
| substrate-bls12_381 | [sp1-patches/bls12_381](https://github.com/sp1-patches/bls12_381)                     | BLS12-381                                           |
=======
| Crate Name          | Repository                                                                            | Notes            | Versions              |
|---------------------|---------------------------------------------------------------------------------------|------------------|-----------------------|
| sha2                | [sp1-patches/RustCrypto-hashes](https://github.com/sp1-patches/RustCrypto-hashes)     | sha256           | 0.9.8, 0.10.6, 0.10.8 |
| sha3                | [sp1-patches/RustCrypto-hashes](https://github.com/sp1-patches/RustCrypto-hashes)     | keccak256        | 0.9.8, 0.10.6, 0.10.8 |
| bigint              | [sp1-patches/RustCrypto-bigint](https://github.com/sp1-patches/RustCrypto-bigint)     | bigint           | 0.5.5                 |
| tiny-keccak         | [sp1-patches/tiny-keccak](https://github.com/sp1-patches/tiny-keccak)                 | keccak256        | 2.0.2                 |
| curve25519-dalek    | [sp1-patches/curve25519-dalek](https://github.com/sp1-patches/curve25519-dalek)       | ed25519 verify   | 4.1.3, 3.2.0          |
| curve25519-dalek-ng | [sp1-patches/curve25519-dalek-ng](https://github.com/sp1-patches/curve25519-dalek-ng) | ed25519 verify   | 4.1.1                 |
| ed25519-consensus   | [sp1-patches/ed25519-consensus](http://github.com/sp1-patches/ed25519-consensus)      | ed25519 verify   | 2.1.0                 |
| ed25519-dalek       | [sp1-patches/ed25519-dalek](http://github.com/sp1-patches/ed25519-dalek)              | ed25519 verify   | 1.0.1                 |
| ecdsa-core          | [sp1-patches/signatures](http://github.com/sp1-patches/signatures)                    | secp256k1 verify | 0.16.8, 0.16.9        |
| secp256k1           | [sp1-patches/rust-secp256k1](http://github.com/sp1-patches/rust-secp256k1)            | secp256k1 verify | 0.29.0, 0.29.1        |
| substrate-bn        | [sp1-patches/bn](https://github.com/sp1-patches/bn)                                   | BN254            | 0.6.0                 |
| bls12_381           | [sp1-patches/bls12_381](https://github.com/sp1-patches/bls12_381)                     | BLS12-381        | 0.8.0                 |
>>>>>>> 4370aad1

## Using Patched Crates

To use the patched libraries, you can use corresponding patch entries in your program's `Cargo.toml` such as:

```toml
[patch.crates-io]
<<<<<<< HEAD
sha2-v0-9-8 = { git = "https://github.com/sp1-patches/RustCrypto-hashes", package = "sha2", branch = "patch-sha2-v0.9.8" }
sha2-v0-10-6 = { git = "https://github.com/sp1-patches/RustCrypto-hashes", package = "sha2", branch = "patch-sha2-v0.10.6" }
sha2-v0-10-8 = { git = "https://github.com/sp1-patches/RustCrypto-hashes", package = "sha2", branch = "patch-sha2-v0.10.8" }
sha3-v0-9-8 = { git = "https://github.com/sp1-patches/RustCrypto-hashes", package = "sha3", branch = "patch-sha3-v0.9.8" }
sha3-v0-10-6 = { git = "https://github.com/sp1-patches/RustCrypto-hashes", package = "sha3", branch = "patch-sha3-v0.10.6" }
sha3-v0-10-8 = { git = "https://github.com/sp1-patches/RustCrypto-hashes", package = "sha3", branch = "patch-sha3-v0.10.8" }
crypto-bigint = { git = "https://github.com/sp1-patches/RustCrypto-bigint", branch = "patch-v0.5.5" }
tiny-keccak = { git = "https://github.com/sp1-patches/tiny-keccak", branch = "patch-v2.0.2" }
curve25519-dalek = { git = "https://github.com/sp1-patches/curve25519-dalek", branch = "patch-curve25519-v4.1.3" }
curve25519-dalek-ng = { git = "https://github.com/sp1-patches/curve25519-dalek-ng", branch = "patch-v4.1.1" }
ed25519-consensus = { git = "https://github.com/sp1-patches/ed25519-consensus", branch = "patch-v2.1.0" }
ecdsa-core = { git = "https://github.com/sp1-patches/signatures", package = "ecdsa", branch = "umadayal/secp256r1" }
secp256k1 = { git = "https://github.com/sp1-patches/rust-secp256k1", branch = "patch-secp256k1-v0.29.0" }
substrate-bn = { git = "https://github.com/sp1-patches/bn", branch = "patch-v0.6.0" }
bls12_381 = { git = "https://github.com/sp1-patches/bls12_381", branch = "patch-v0.8.0" }
=======
sha2-v0-9-8 = { git = "https://github.com/sp1-patches/RustCrypto-hashes", package = "sha2", tag = "sha2-v0.9.8-patch-v1" }
sha2-v0-10-6 = { git = "https://github.com/sp1-patches/RustCrypto-hashes", package = "sha2", tag = "sha2-v0.10.6-patch-v1" }
sha2-v0-10-8 = { git = "https://github.com/sp1-patches/RustCrypto-hashes", package = "sha2", tag = "sha2-v0.10.8-patch-v1" }
sha3-v0-9-8 = { git = "https://github.com/sp1-patches/RustCrypto-hashes", package = "sha3", tag = "sha3-v0.9.8-patch-v1" }
sha3-v0-10-6 = { git = "https://github.com/sp1-patches/RustCrypto-hashes", package = "sha3", tag = "sha3-v0.10.6-patch-v1" }
sha3-v0-10-8 = { git = "https://github.com/sp1-patches/RustCrypto-hashes", package = "sha3", tag = "sha3-v0.10.8-patch-v1" }
crypto-bigint = { git = "https://github.com/sp1-patches/RustCrypto-bigint", tag = "crypto_bigint-v0.5.5-patch-v1" }
tiny-keccak = { git = "https://github.com/sp1-patches/tiny-keccak", tag = "tiny_keccak-v2.0.2-patch-v1" }
curve25519-dalek = { git = "https://github.com/sp1-patches/curve25519-dalek", tag = "curve25519_dalek-v4.1.3-patch-v1" }
curve25519-dalek-ng = { git = "https://github.com/sp1-patches/curve25519-dalek-ng", tag = "curve25519_dalek_ng-v4.1.1-patch-v1" }
ed25519-consensus = { git = "https://github.com/sp1-patches/ed25519-consensus", tag = "ed25519_consensus-v2.1.0-patch-v1" }
ecdsa-core = { git = "https://github.com/sp1-patches/signatures", package = "ecdsa", tag = "ecdsa-v0.16.9-patch-v1" }
secp256k1 = { git = "https://github.com/sp1-patches/rust-secp256k1", tag = "secp256k1-v0.29.0-patch-v1" }
substrate-bn = { git = "https://github.com/sp1-patches/bn", tag = "substrate_bn-v0.6.0-patch-v1" }
bls12_381 = { git = "https://github.com/sp1-patches/bls12_381", tag = "bls12_381-v0.8.0-patch-v1" }
>>>>>>> 4370aad1

```

If you are patching a crate from Github instead of from crates.io, you need to specify the
repository in the patch section. For example:

```toml
[patch."https://github.com/RustCrypto/hashes"]
sha3 = { git = "https://github.com/sp1-patches/RustCrypto-hashes", package = "sha3", tag = "sha3-v0.10.8-patch-v1"  }
```

An example of using patched crates is available in our [Tendermint Example](https://github.com/succinctlabs/sp1/blob/main/examples/tendermint/program/Cargo.toml#L22-L25).

## Ed25519 Acceleration

To accelerate Ed25519 operations, you'll need to patch crates depending on if you're using the `ed25519-consensus` or `ed25519-dalek` library in your program or dependencies.

Generally, `ed25519-consensus` has better performance than `ed25519-dalek` by a factor of 2.

### Patches

Apply the following patches based on what crates are in your dependencies.

- `ed25519-consensus`

  ```toml
  ed25519-consensus = { git = "https://github.com/sp1-patches/ed25519-consensus", tag = "ed25519_consensus-v2.1.0-patch-v1" }
  ```

  Note: The curve operations for Ed25519 occur mainly inside of `curve25519-dalek-ng`, but the crate also exposes
  a `u32_backend` feature flag which accelerates signature recovery by 10% over the default `u64_backend`, which is why
  `ed25519-consensus` is patched rather than `ed25519-dalek`.

- `ed25519-dalek`

  If using `ed25519-dalek` version `2.1`, you can patch it with the following:

  ```toml
  curve25519-dalek = { git = "https://github.com/sp1-patches/curve25519-dalek", tag = "curve25519_dalek-v4.1.3-patch-v1" }
  ```

  If using `ed25519-dalek` version `1.0.1`, you can patch it with the following:

  ```toml
  ed25519-dalek = { git = "https://github.com/sp1-patches/ed25519-dalek", tag = "ed25519_dalek-v1.0.1-patch-v1" }
  ```

  Note: We need to patch the underlying Ed25519 curve operations in the `curve25519-dalek` crate. `ed25519-dalek`
  version `2.1` uses `curve25519-dalek` version `4.1.3`, while `1.0.1` uses `3.2.0`. For version `2.1`, we patch
  `curve25519-dalek` directly, while for version `1.0.1`, we patch `ed25519-dalek`.

- `curve25519-dalek`

  ```toml
  curve25519-dalek = { git = "https://github.com/sp1-patches/curve25519-dalek", tag = "curve25519_dalek-v4.1.3-patch-v1" }
  ```

- `curve25519-dalek-ng`

  ```toml
  curve25519-dalek-ng = { git = "https://github.com/sp1-patches/curve25519-dalek-ng", tag = "curve25519_dalek_ng-v4.1.1-patch-v1" }
  ```

## Secp256k1 Acceleration

To accelerate Secp256k1 operations, you'll need to patch `k256` or `secp256k1` depending on your usage.

Generally, if a crate you're using (ex. `revm`) has support for using `k256` instead of `secp256k1`, you should use `k256`.

### Patches

Apply the following patches based on what crates are in your dependencies.

- `k256`

  ```toml
  ecdsa-core = { git = "https://github.com/sp1-patches/signatures", package = "ecdsa", tag = "ecdsa-v0.16.9-patch-v1" }
  ```

  Note: The curve operations for `k256` are inside of the `ecdsa-core` crate, so you don't need to patch `k256` itself, and just patching `ecdsa-core` is enough.

- `secp256k1`

  ```toml
  secp256k1 = { git = "https://github.com/sp1-patches/rust-secp256k1", tag = "secp256k1-v0.29.0-patch-v1" }
  ```
- `secp256r1`
  ```toml
  ecdsa-core = { git = "https://github.com/sp1-patches/signatures", package = "ecdsa", branch = "umadayal/secp256r1" }
  ```
  Note: The curve operations for `p256` are inside of the `ecdsa-core` crate, so you don't need to patch `secp256r1` itself, and just patching `ecdsa-core` is enough.

## BN254 Acceleration

To accelerate BN254 (Also known as BN128 and Alt-BN128), you will need to patch the `substrate-bn` crate.

### Patches

Apply the patch by adding the following to your list of dependencies:

```rust
substrate-bn = { git = "https://github.com/sp1-patches/bn", tag = "substrate_bn-v0.6.0-patch-v1" }
```

### Performance Benchmarks for Patched `substrate-bn` in `revm`

| Operation | Standard `substrate-bn` Cycles | Patched `substrate-bn` Cycles | Times Faster |
| --------- | ------------------------------ | ----------------------------- | ------------ |
| run-add   | 170,298                        | 111,615                       | 1.52         |
| run-mul   | 1,860,836                      | 243,830                       | 7.64         |
| run-pair  | 255,627,625                    | 11,528,503                    | 22.15        |

Note: The operations `run-add`, `run-mul`, and `run-pair` are from the `revm` crate, specifically from the file `crates/precompile/src/bn128.rs` on GitHub. In the patched version of the `substrate-bn` crate, these functions utilize SP1's BN254 Fp precompiles.

To accelerate [revm](https://github.com/bluealloy/revm) in SP1 using the BN254 patched crate, replace the `substrate-bn` crate with the patched crate by adding the following to `crates/precompile/Cargo.toml`:

```toml
bn = { git = "https://github.com/sp1-patches/bn", package = "substrate-bn", tag = "substrate_bn-v0.6.0-patch-v1" }
```

## BLS12-381 Acceleration

To accelerate BLS12-381 operations, you'll need to patch the `bls12_381` crate. Apply the following patch by adding the following to your list of dependencies:

```toml
bls12_381 = { git = "https://github.com/sp1-patches/bls12_381", tag = "bls12_381-v0.8.0-patch-v1" }
```

This patch significantly improves the performance of BLS12-381 operations, making it essential for applications that rely heavily on these cryptographic primitives.

### Performance Benchmarks for Patched `bls12_381` in [`kzg-rs`](https://github.com/succinctlabs/kzg-rs)

| Test                                   | Unpatched Cycles | Patched Cycles | Improvement (x faster) |
| -------------------------------------- | ---------------- | -------------- | ---------------------- |
| Verify blob KZG proof                  | 265,322,934      | 27,166,173     | 9.77x                  |
| Verify blob KZG proof batch (10 blobs) | 1,228,277,089    | 196,571,578    | 6.25x                  |
| Evaluate polynomial in evaluation form | 90,717,711       | 59,370,556     | 1.53x                  |
| Compute challenge                      | 63,400,511       | 57,341,532     | 1.11x                  |
| Verify KZG proof                       | 212,708,597      | 9,390,640      | 22.65x                 |

## Troubleshooting

### Verifying Patch Usage: Cargo

You can check if the patch was applied by using cargo's tree command to print the dependencies of the crate you patched.

```bash
cargo tree -p sha2@0.9.8
```

Next to the package name, it should have a link to the Github repository that you patched with.

Ex.

```text
sha2 v0.9.8 (https://github.com/sp1-patches/RustCrypto-hashes?branch=patch-sha2-v0.9.8#afdbfb09)
├── ...
```

### Verifying Patch Usage: SP1

To check if a precompile is used by your program, you can view SP1's ExecutionReport, which is returned when executing a program with `execute`. In `ExecutionReport` you can view the `syscall_counts` map to view if a specific syscall was used.

For example, if you wanted to check `sha256` was used, you would look for `SHA_EXTEND` and `SHA_COMPRESS` in `syscall_counts`.

An example of this is available in our [Patch Testing Example](https://github.com/succinctlabs/sp1/blob/dd032eb23949828d244d1ad1f1569aa78155837c/examples/patch-testing/script/src/main.rs).

### Cargo Version Issues

If you encounter issues with version commits on your patches, you should try updating the patched crate manually.

```bash
cargo update -p <patch-crate-name>
```

If you encounter issues relating to cargo / git, you can try setting `CARGO_NET_GIT_FETCH_WITH_CLI`:

```bash
CARGO_NET_GIT_FETCH_WITH_CLI=true cargo update -p <patch-crate-name>
```

You can permanently set this value in `~/.cargo/config`:

```toml
[net]
git-fetch-with-cli = true
```<|MERGE_RESOLUTION|>--- conflicted
+++ resolved
@@ -7,21 +7,6 @@
 
 ## Supported Libraries
 
-<<<<<<< HEAD
-| Crate Name          | Repository                                                                            | Notes                                               |
-| ------------------- | ------------------------------------------------------------------------------------- | --------------------------------------------------- |
-| sha2                | [sp1-patches/RustCrypto-hashes](https://github.com/sp1-patches/RustCrypto-hashes)     | sha256                                              |
-| sha3                | [sp1-patches/RustCrypto-hashes](https://github.com/sp1-patches/RustCrypto-hashes)     | keccak256                                           |
-| bigint              | [sp1-patches/RustCrypto-bigint](https://github.com/sp1-patches/RustCrypto-bigint)     | bigint                                              |
-| tiny-keccak         | [sp1-patches/tiny-keccak](https://github.com/sp1-patches/tiny-keccak)                 | keccak256                                           |
-| ed25519-consensus   | [sp1-patches/ed25519-consensus](http://github.com/sp1-patches/ed25519-consensus)      | ed25519 verify                                      |
-| curve25519-dalek-ng | [sp1-patches/curve25519-dalek-ng](https://github.com/sp1-patches/curve25519-dalek-ng) | ed25519 verify                                      |
-| curve25519-dalek    | [sp1-patches/curve25519-dalek](https://github.com/sp1-patches/curve25519-dalek)       | ed25519 verify                                      |
-| ecdsa-core          | [sp1-patches/signatures](http://github.com/sp1-patches/signatures)                    | secp256k1 and secp256r1 verify                                    |
-| secp256k1           | [sp1-patches/rust-secp256k1](http://github.com/sp1-patches/rust-secp256k1)            | secp256k1 verify                                    |
-| substrate-bn        | [sp1-patches/bn](https://github.com/sp1-patches/bn)                                   | BN254                                               |
-| substrate-bls12_381 | [sp1-patches/bls12_381](https://github.com/sp1-patches/bls12_381)                     | BLS12-381                                           |
-=======
 | Crate Name          | Repository                                                                            | Notes            | Versions              |
 |---------------------|---------------------------------------------------------------------------------------|------------------|-----------------------|
 | sha2                | [sp1-patches/RustCrypto-hashes](https://github.com/sp1-patches/RustCrypto-hashes)     | sha256           | 0.9.8, 0.10.6, 0.10.8 |
@@ -36,7 +21,6 @@
 | secp256k1           | [sp1-patches/rust-secp256k1](http://github.com/sp1-patches/rust-secp256k1)            | secp256k1 verify | 0.29.0, 0.29.1        |
 | substrate-bn        | [sp1-patches/bn](https://github.com/sp1-patches/bn)                                   | BN254            | 0.6.0                 |
 | bls12_381           | [sp1-patches/bls12_381](https://github.com/sp1-patches/bls12_381)                     | BLS12-381        | 0.8.0                 |
->>>>>>> 4370aad1
 
 ## Using Patched Crates
 
@@ -44,23 +28,6 @@
 
 ```toml
 [patch.crates-io]
-<<<<<<< HEAD
-sha2-v0-9-8 = { git = "https://github.com/sp1-patches/RustCrypto-hashes", package = "sha2", branch = "patch-sha2-v0.9.8" }
-sha2-v0-10-6 = { git = "https://github.com/sp1-patches/RustCrypto-hashes", package = "sha2", branch = "patch-sha2-v0.10.6" }
-sha2-v0-10-8 = { git = "https://github.com/sp1-patches/RustCrypto-hashes", package = "sha2", branch = "patch-sha2-v0.10.8" }
-sha3-v0-9-8 = { git = "https://github.com/sp1-patches/RustCrypto-hashes", package = "sha3", branch = "patch-sha3-v0.9.8" }
-sha3-v0-10-6 = { git = "https://github.com/sp1-patches/RustCrypto-hashes", package = "sha3", branch = "patch-sha3-v0.10.6" }
-sha3-v0-10-8 = { git = "https://github.com/sp1-patches/RustCrypto-hashes", package = "sha3", branch = "patch-sha3-v0.10.8" }
-crypto-bigint = { git = "https://github.com/sp1-patches/RustCrypto-bigint", branch = "patch-v0.5.5" }
-tiny-keccak = { git = "https://github.com/sp1-patches/tiny-keccak", branch = "patch-v2.0.2" }
-curve25519-dalek = { git = "https://github.com/sp1-patches/curve25519-dalek", branch = "patch-curve25519-v4.1.3" }
-curve25519-dalek-ng = { git = "https://github.com/sp1-patches/curve25519-dalek-ng", branch = "patch-v4.1.1" }
-ed25519-consensus = { git = "https://github.com/sp1-patches/ed25519-consensus", branch = "patch-v2.1.0" }
-ecdsa-core = { git = "https://github.com/sp1-patches/signatures", package = "ecdsa", branch = "umadayal/secp256r1" }
-secp256k1 = { git = "https://github.com/sp1-patches/rust-secp256k1", branch = "patch-secp256k1-v0.29.0" }
-substrate-bn = { git = "https://github.com/sp1-patches/bn", branch = "patch-v0.6.0" }
-bls12_381 = { git = "https://github.com/sp1-patches/bls12_381", branch = "patch-v0.8.0" }
-=======
 sha2-v0-9-8 = { git = "https://github.com/sp1-patches/RustCrypto-hashes", package = "sha2", tag = "sha2-v0.9.8-patch-v1" }
 sha2-v0-10-6 = { git = "https://github.com/sp1-patches/RustCrypto-hashes", package = "sha2", tag = "sha2-v0.10.6-patch-v1" }
 sha2-v0-10-8 = { git = "https://github.com/sp1-patches/RustCrypto-hashes", package = "sha2", tag = "sha2-v0.10.8-patch-v1" }
@@ -76,7 +43,6 @@
 secp256k1 = { git = "https://github.com/sp1-patches/rust-secp256k1", tag = "secp256k1-v0.29.0-patch-v1" }
 substrate-bn = { git = "https://github.com/sp1-patches/bn", tag = "substrate_bn-v0.6.0-patch-v1" }
 bls12_381 = { git = "https://github.com/sp1-patches/bls12_381", tag = "bls12_381-v0.8.0-patch-v1" }
->>>>>>> 4370aad1
 
 ```
 
